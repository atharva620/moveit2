/*********************************************************************
 * Software License Agreement (BSD License)
 *
 *  Copyright (c) 2008, Willow Garage, Inc.
 *  All rights reserved.
 *
 *  Redistribution and use in source and binary forms, with or without
 *  modification, are permitted provided that the following conditions
 *  are met:
 *
 *   * Redistributions of source code must retain the above copyright
 *     notice, this list of conditions and the following disclaimer.
 *   * Redistributions in binary form must reproduce the above
 *     copyright notice, this list of conditions and the following
 *     disclaimer in the documentation and/or other materials provided
 *     with the distribution.
 *   * Neither the name of Willow Garage nor the names of its
 *     contributors may be used to endorse or promote products derived
 *     from this software without specific prior written permission.
 *
 *  THIS SOFTWARE IS PROVIDED BY THE COPYRIGHT HOLDERS AND CONTRIBUTORS
 *  "AS IS" AND ANY EXPRESS OR IMPLIED WARRANTIES, INCLUDING, BUT NOT
 *  LIMITED TO, THE IMPLIED WARRANTIES OF MERCHANTABILITY AND FITNESS
 *  FOR A PARTICULAR PURPOSE ARE DISCLAIMED. IN NO EVENT SHALL THE
 *  COPYRIGHT OWNER OR CONTRIBUTORS BE LIABLE FOR ANY DIRECT, INDIRECT,
 *  INCIDENTAL, SPECIAL, EXEMPLARY, OR CONSEQUENTIAL DAMAGES (INCLUDING,
 *  BUT NOT LIMITED TO, PROCUREMENT OF SUBSTITUTE GOODS OR SERVICES;
 *  LOSS OF USE, DATA, OR PROFITS; OR BUSINESS INTERRUPTION) HOWEVER
 *  CAUSED AND ON ANY THEORY OF LIABILITY, WHETHER IN CONTRACT, STRICT
 *  LIABILITY, OR TORT (INCLUDING NEGLIGENCE OR OTHERWISE) ARISING IN
 *  ANY WAY OUT OF THE USE OF THIS SOFTWARE, EVEN IF ADVISED OF THE
 *  POSSIBILITY OF SUCH DAMAGE.
 *********************************************************************/

/* Author: Dave Coleman */

#include <boost/algorithm/string.hpp>
#include <boost/algorithm/string/replace.hpp>
#include <boost/lexical_cast.hpp>

#include <moveit/rviz_plugin_render_tools/trajectory_visualization.h>

#include <moveit/rviz_plugin_render_tools/planning_link_updater.h>
#include <moveit/rviz_plugin_render_tools/robot_state_visualization.h>
#include <rviz_default_plugins/robot/robot.hpp>

#include <moveit/trajectory_processing/trajectory_tools.h>
#include <rviz_common/display_context.hpp>
#include <rviz_common/properties/bool_property.hpp>
#include <rviz_common/properties/color_property.hpp>
#include <rviz_common/properties/editable_enum_property.hpp>
#include <rviz_common/properties/float_property.hpp>
#include <rviz_common/properties/int_property.hpp>
#include <rviz_common/properties/property.hpp>
#include <rviz_common/properties/ros_topic_property.hpp>
#include <rviz_common/properties/string_property.hpp>
#include <rviz_default_plugins/robot/robot_link.hpp>
#include <rviz_common/window_manager_interface.hpp>

using namespace std::placeholders;

namespace moveit_rviz_plugin
{
static const rclcpp::Logger LOGGER = rclcpp::get_logger("moveit_rviz_plugin_render_tools.trajectory_visualization");

TrajectoryVisualization::TrajectoryVisualization(rviz_common::properties::Property* widget,
                                                 rviz_common::Display* display)
  : animating_path_(false)
  , drop_displaying_trajectory_(false)
  , current_state_(-1)
  , display_(display)
  , widget_(widget)
  , trajectory_slider_panel_(nullptr)
  , trajectory_slider_dock_panel_(nullptr)
{
  trajectory_topic_property_ = new rviz_common::properties::RosTopicProperty(
      "Trajectory Topic", "/display_planned_path",
      rosidl_generator_traits::data_type<moveit_msgs::msg::DisplayTrajectory>(),
      "The topic on which the moveit_msgs::msg::DisplayTrajectory messages are received", widget,
      SLOT(changedTrajectoryTopic()), this);

  display_path_visual_enabled_property_ =
      new rviz_common::properties::BoolProperty("Show Robot Visual", true,
                                                "Indicates whether the geometry of the robot as defined for "
                                                "visualisation purposes should be displayed",
                                                widget, SLOT(changedDisplayPathVisualEnabled()), this);

  display_path_collision_enabled_property_ =
      new rviz_common::properties::BoolProperty("Show Robot Collision", false,
                                                "Indicates whether the geometry of the robot as defined "
                                                "for collision detection purposes should be displayed",
                                                widget, SLOT(changedDisplayPathCollisionEnabled()), this);

  robot_path_alpha_property_ = new rviz_common::properties::FloatProperty(
      "Robot Alpha", 0.5f, "Specifies the alpha for the robot links", widget, SLOT(changedRobotPathAlpha()), this);
  robot_path_alpha_property_->setMin(0.0);
  robot_path_alpha_property_->setMax(1.0);

  state_display_time_property_ =
<<<<<<< HEAD
      new rviz_common::properties::EditableEnumProperty("State Display Time", "0.05 s",
                                                        "The amount of wall-time to wait in between displaying "
                                                        "states along a received trajectory path",
                                                        widget, SLOT(changedStateDisplayTime()), this);
  state_display_time_property_->addOptionStd("REALTIME");
  state_display_time_property_->addOptionStd("0.05 s");
  state_display_time_property_->addOptionStd("0.1 s");
  state_display_time_property_->addOptionStd("0.5 s");
=======
      new rviz::EditableEnumProperty("State Display Time", "3x",
                                     "Replay speed of trajectory. Either as factor of its time"
                                     "parameterization or as constant time (s) per waypoint.",
                                     widget, SLOT(changedStateDisplayTime()), this);
  state_display_time_property_->addOptionStd("3x");
  state_display_time_property_->addOptionStd("1x");
  state_display_time_property_->addOptionStd("0.5x");
  state_display_time_property_->addOptionStd("0.05s");
  state_display_time_property_->addOptionStd("0.1s");
  state_display_time_property_->addOptionStd("0.5s");
>>>>>>> b440c72b

  loop_display_property_ = new rviz_common::properties::BoolProperty("Loop Animation", false,
                                                                     "Indicates whether the last received path "
                                                                     "is to be animated in a loop",
                                                                     widget, SLOT(changedLoopDisplay()), this);

  trail_display_property_ = new rviz_common::properties::BoolProperty("Show Trail", false, "Show a path trail", widget,
                                                                      SLOT(changedShowTrail()), this);

  trail_step_size_property_ = new rviz_common::properties::IntProperty("Trail Step Size", 1,
                                                                       "Specifies the step size of the samples "
                                                                       "shown in the trajectory trail.",
                                                                       widget, SLOT(changedTrailStepSize()), this);
  trail_step_size_property_->setMin(1);

  interrupt_display_property_ = new rviz_common::properties::BoolProperty(
      "Interrupt Display", false,
      "Immediately show newly planned trajectory, interrupting the currently displayed one.", widget);

  robot_color_property_ = new rviz_common::properties::ColorProperty(
      "Robot Color", QColor(150, 50, 150), "The color of the animated robot", widget, SLOT(changedRobotColor()), this);

  enable_robot_color_property_ = new rviz_common::properties::BoolProperty(
      "Color Enabled", false, "Specifies whether robot coloring is enabled", widget, SLOT(enabledRobotColor()), this);
}

TrajectoryVisualization::~TrajectoryVisualization()
{
  clearTrajectoryTrail();
  trajectory_message_to_display_.reset();
  displaying_trajectory_message_.reset();

  display_path_robot_.reset();
  if (trajectory_slider_dock_panel_)
    delete trajectory_slider_dock_panel_;
}

void TrajectoryVisualization::onInitialize(const rclcpp::Node::SharedPtr& node, Ogre::SceneNode* scene_node,
                                           rviz_common::DisplayContext* context)
{
  // Save pointers for later use
  scene_node_ = scene_node;
  context_ = context;
  node_ = node;

  auto ros_node_abstraction = context_->getRosNodeAbstraction().lock();
  if (!ros_node_abstraction)
  {
    RVIZ_COMMON_LOG_WARNING("Unable to lock weak_ptr from DisplayContext in TrajectoryVisualization constructor");
    return;
  }
  trajectory_topic_property_->initialize(ros_node_abstraction);

  // Load trajectory robot
  display_path_robot_.reset(new RobotStateVisualization(scene_node_, context_, "Planned Path", widget_));
  display_path_robot_->setVisualVisible(display_path_visual_enabled_property_->getBool());
  display_path_robot_->setCollisionVisible(display_path_collision_enabled_property_->getBool());
  display_path_robot_->setVisible(false);

  rviz_common::WindowManagerInterface* window_context = context_->getWindowManager();
  if (window_context)
  {
    trajectory_slider_panel_ = new TrajectoryPanel(window_context->getParentWindow());
    trajectory_slider_dock_panel_ =
        window_context->addPane(display_->getName() + " - Trajectory Slider", trajectory_slider_panel_);
    trajectory_slider_dock_panel_->setIcon(display_->getIcon());
    connect(trajectory_slider_dock_panel_, SIGNAL(visibilityChanged(bool)), this,
            SLOT(trajectorySliderPanelVisibilityChange(bool)));
    trajectory_slider_panel_->onInitialize();
  }

  trajectory_topic_sub_ = node_->create_subscription<moveit_msgs::msg::DisplayTrajectory>(
      trajectory_topic_property_->getStdString(), 2,
      std::bind(&TrajectoryVisualization::incomingDisplayTrajectory, this, _1));
}

void TrajectoryVisualization::setName(const QString& name)
{
  if (trajectory_slider_dock_panel_)
    trajectory_slider_dock_panel_->setWindowTitle(name + " - Slider");
}

void TrajectoryVisualization::onRobotModelLoaded(const moveit::core::RobotModelConstPtr& robot_model)
{
  robot_model_ = robot_model;

  // Error check
  if (!robot_model_)
  {
    RCLCPP_ERROR_STREAM(LOGGER, "No robot model found");
    return;
  }

  // Load robot state
  robot_state_.reset(new moveit::core::RobotState(robot_model_));
  robot_state_->setToDefaultValues();

  // Load rviz robot
  display_path_robot_->load(*robot_model_->getURDF());
  enabledRobotColor();  // force-refresh to account for saved display configuration
  // perform post-poned subscription to trajectory topic
  // Check if topic name is empty
  if (trajectory_topic_sub_->get_topic_name())
    changedTrajectoryTopic();
}

void TrajectoryVisualization::reset()
{
  clearTrajectoryTrail();
  trajectory_message_to_display_.reset();
  displaying_trajectory_message_.reset();
  animating_path_ = false;

  display_path_robot_->setVisualVisible(display_path_visual_enabled_property_->getBool());
  display_path_robot_->setCollisionVisible(display_path_collision_enabled_property_->getBool());
  display_path_robot_->setVisible(false);
}

void TrajectoryVisualization::clearTrajectoryTrail()
{
  trajectory_trail_.clear();
}

void TrajectoryVisualization::changedLoopDisplay()
{
  display_path_robot_->setVisible(display_->isEnabled() && displaying_trajectory_message_ && animating_path_);
  if (loop_display_property_->getBool() && trajectory_slider_panel_)
    trajectory_slider_panel_->pauseButton(false);
}

void TrajectoryVisualization::changedShowTrail()
{
  clearTrajectoryTrail();

  if (!trail_display_property_->getBool())
    return;
  robot_trajectory::RobotTrajectoryPtr t = trajectory_message_to_display_;
  if (!t)
    t = displaying_trajectory_message_;
  if (!t)
    return;

  int stepsize = trail_step_size_property_->getInt();
  // always include last trajectory point
  trajectory_trail_.resize((int)std::ceil((t->getWayPointCount() + stepsize - 1) / (float)stepsize));
  for (std::size_t i = 0; i < trajectory_trail_.size(); i++)
  {
    int waypoint_i = std::min(i * stepsize, t->getWayPointCount() - 1);  // limit to last trajectory point
    auto r = std::make_unique<RobotStateVisualization>(scene_node_, context_,
                                                       "Trail Robot " + boost::lexical_cast<std::string>(i), nullptr);
    r->load(*robot_model_->getURDF());
    r->setVisualVisible(display_path_visual_enabled_property_->getBool());
    r->setCollisionVisible(display_path_collision_enabled_property_->getBool());
    r->setAlpha(robot_path_alpha_property_->getFloat());
    r->update(t->getWayPointPtr(waypoint_i), default_attached_object_color_);
    if (enable_robot_color_property_->getBool())
      setRobotColor(&(r->getRobot()), robot_color_property_->getColor());
    r->setVisible(display_->isEnabled() && (!animating_path_ || waypoint_i <= current_state_));
    trajectory_trail_[i] = std::move(r);
  }
}

void TrajectoryVisualization::changedTrailStepSize()
{
  if (trail_display_property_->getBool())
    changedShowTrail();
}

void TrajectoryVisualization::changedRobotPathAlpha()
{
  display_path_robot_->setAlpha(robot_path_alpha_property_->getFloat());
  for (const RobotStateVisualizationUniquePtr& r : trajectory_trail_)
    r->setAlpha(robot_path_alpha_property_->getFloat());
}

void TrajectoryVisualization::changedTrajectoryTopic()
{
  // post-pone subscription if robot_state_ is not yet defined, i.e. onRobotModelLoaded() not yet called
  if (!trajectory_topic_property_->getStdString().empty() && robot_state_)
  {
    trajectory_topic_sub_ = node_->create_subscription<moveit_msgs::msg::DisplayTrajectory>(
        trajectory_topic_property_->getStdString(), 2,
        std::bind(&TrajectoryVisualization::incomingDisplayTrajectory, this, _1));
  }
}

void TrajectoryVisualization::changedDisplayPathVisualEnabled()
{
  if (display_->isEnabled())
  {
    display_path_robot_->setVisualVisible(display_path_visual_enabled_property_->getBool());
    display_path_robot_->setVisible(display_->isEnabled() && displaying_trajectory_message_ && animating_path_);
    for (const RobotStateVisualizationUniquePtr& r : trajectory_trail_)
      r->setVisualVisible(display_path_visual_enabled_property_->getBool());
  }
}

void TrajectoryVisualization::changedStateDisplayTime()
{
}

void TrajectoryVisualization::changedDisplayPathCollisionEnabled()
{
  if (display_->isEnabled())
  {
    display_path_robot_->setCollisionVisible(display_path_collision_enabled_property_->getBool());
    display_path_robot_->setVisible(display_->isEnabled() && displaying_trajectory_message_ && animating_path_);
    for (const RobotStateVisualizationUniquePtr& r : trajectory_trail_)
      r->setCollisionVisible(display_path_collision_enabled_property_->getBool());
  }
}

void TrajectoryVisualization::onEnable()
{
  changedRobotPathAlpha();  // set alpha property

  display_path_robot_->setVisualVisible(display_path_visual_enabled_property_->getBool());
  display_path_robot_->setCollisionVisible(display_path_collision_enabled_property_->getBool());
  display_path_robot_->setVisible(displaying_trajectory_message_ && animating_path_);
  for (const RobotStateVisualizationUniquePtr& r : trajectory_trail_)
  {
    r->setVisualVisible(display_path_visual_enabled_property_->getBool());
    r->setCollisionVisible(display_path_collision_enabled_property_->getBool());
    r->setVisible(true);
  }

  changedTrajectoryTopic();  // load topic at startup if default used
}

void TrajectoryVisualization::onDisable()
{
  display_path_robot_->setVisible(false);
  for (const RobotStateVisualizationUniquePtr& r : trajectory_trail_)
    r->setVisible(false);
  displaying_trajectory_message_.reset();
  animating_path_ = false;
  if (trajectory_slider_panel_)
    trajectory_slider_panel_->onDisable();
}

void TrajectoryVisualization::interruptCurrentDisplay()
{
  // update() starts a new trajectory as soon as it is available
  // interrupting may cause the newly received trajectory to interrupt
  // hence, only interrupt when current_state_ already advanced past first
  if (current_state_ > 0)
    animating_path_ = false;
}

float TrajectoryVisualization::getStateDisplayTime()
{
  constexpr char DEFAULT_TIME_STRING[] = "3x";
  constexpr float DEFAULT_TIME_VALUE = -3.0f;

  std::string tm = state_display_time_property_->getStdString();
  boost::trim(tm);

  float type;

  if (tm.back() == 'x')
  {
    type = -1.0f;
  }
  else if (tm.back() == 's')
  {
    type = 1.0f;
  }
  else
  {
    state_display_time_property_->setStdString(DEFAULT_TIME_STRING);
    return DEFAULT_TIME_VALUE;
  }

  tm.resize(tm.size() - 1);
  boost::trim_right(tm);

  float value;
  try
  {
    value = boost::lexical_cast<float>(tm);
  }
  catch (const boost::bad_lexical_cast& ex)
  {
    state_display_time_property_->setStdString(DEFAULT_TIME_STRING);
    return DEFAULT_TIME_VALUE;
  }

  if (value <= 0)
  {
    state_display_time_property_->setStdString(DEFAULT_TIME_STRING);
    return DEFAULT_TIME_VALUE;
  }

  return type * value;
}

void TrajectoryVisualization::dropTrajectory()
{
  drop_displaying_trajectory_ = true;
}

void TrajectoryVisualization::update(float wall_dt, float /*ros_dt*/)
{
  if (drop_displaying_trajectory_)
  {
    animating_path_ = false;
    displaying_trajectory_message_.reset();
    trajectory_slider_panel_->update(0);
    drop_displaying_trajectory_ = false;
  }
  if (!animating_path_)
  {  // finished last animation?
    boost::mutex::scoped_lock lock(update_trajectory_message_);

    // new trajectory available to display?
    if (trajectory_message_to_display_ && !trajectory_message_to_display_->empty())
    {
      animating_path_ = true;
      displaying_trajectory_message_ = trajectory_message_to_display_;
      changedShowTrail();
      if (trajectory_slider_panel_)
        trajectory_slider_panel_->update(trajectory_message_to_display_->getWayPointCount());
    }
    else if (displaying_trajectory_message_)
    {
      if (loop_display_property_->getBool())
      {  // do loop? -> start over too
        animating_path_ = true;
      }
      else if (trajectory_slider_panel_ && trajectory_slider_panel_->isVisible())
      {
        if (static_cast<unsigned int>(trajectory_slider_panel_->getSliderPosition()) >=
            displaying_trajectory_message_->getWayPointCount() - 1)
          return;  // nothing more to do
        else
          animating_path_ = true;
      }
    }
    trajectory_message_to_display_.reset();

    if (animating_path_)
    {
      // restart animation
      current_state_ = -1;
    }
  }

  if (animating_path_)
  {
    int previous_state = current_state_;
    int waypoint_count = displaying_trajectory_message_->getWayPointCount();
    current_state_time_ += wall_dt;
    float tm = getStateDisplayTime();

    if (trajectory_slider_panel_ && trajectory_slider_panel_->isVisible() && trajectory_slider_panel_->isPaused())
    {
      current_state_ = trajectory_slider_panel_->getSliderPosition();
      current_state_time_ = displaying_trajectory_message_->getWayPointDurationFromPrevious(current_state_);
    }
    else if (current_state_ < 0)
    {  // special case indicating restart of animation
      current_state_ = 0;
      current_state_time_ = 0.0;
    }
    else if (tm < 0.0)
    {
      // using realtime factors: skip to next waypoint based on elapsed display time
      const float rt_factor = -tm;  // negative tm is the intended realtime factor
      while (current_state_ < waypoint_count &&
             (tm = displaying_trajectory_message_->getWayPointDurationFromPrevious(current_state_ + 1) / rt_factor) <
                 current_state_time_)
      {
        current_state_time_ -= tm;
        // if we are stuck in the while loop we should move the robot along the path to keep up
        if (tm < current_state_time_)
          display_path_robot_->update(displaying_trajectory_message_->getWayPointPtr(current_state_));
        ++current_state_;
      }
    }
    else if (current_state_time_ > tm)
    {  // fixed display time per state
      current_state_time_ = 0.0;
      ++current_state_;
    }

    if (current_state_ == previous_state)
      return;

    if (current_state_ < waypoint_count)
    {
      if (trajectory_slider_panel_)
        trajectory_slider_panel_->setSliderPosition(current_state_);
      display_path_robot_->update(displaying_trajectory_message_->getWayPointPtr(current_state_));
      for (std::size_t i = 0; i < trajectory_trail_.size(); ++i)
        trajectory_trail_[i]->setVisible(
            std::min(waypoint_count - 1, static_cast<int>(i) * trail_step_size_property_->getInt()) <= current_state_);
    }
    else
    {
      animating_path_ = false;       // animation finished
      if (trajectory_slider_panel_)  // make sure we move the slider to the end
                                     // so the user can re-play
        trajectory_slider_panel_->setSliderPosition(waypoint_count);
      display_path_robot_->update(displaying_trajectory_message_->getWayPointPtr(waypoint_count - 1));
      display_path_robot_->setVisible(loop_display_property_->getBool());
      if (!loop_display_property_->getBool() && trajectory_slider_panel_)
        trajectory_slider_panel_->pauseButton(true);
    }
  }
  // set visibility
  display_path_robot_->setVisible(display_->isEnabled() && displaying_trajectory_message_ &&
                                  (animating_path_ || trail_display_property_->getBool() ||
                                   (trajectory_slider_panel_ && trajectory_slider_panel_->isVisible())));
}

void TrajectoryVisualization::incomingDisplayTrajectory(const moveit_msgs::msg::DisplayTrajectory::ConstSharedPtr msg)
{
  // Error check
  if (!robot_state_ || !robot_model_)
  {
    RCLCPP_ERROR_STREAM(LOGGER, "No robot state or robot model loaded");
    return;
  }

  if (!msg->model_id.empty() && msg->model_id != robot_model_->getName())
    RCLCPP_WARN(LOGGER, "Received a trajectory to display for model '%s' but model '%s' was expected",
                msg->model_id.c_str(), robot_model_->getName().c_str());

  trajectory_message_to_display_.reset();

  robot_trajectory::RobotTrajectoryPtr t(new robot_trajectory::RobotTrajectory(robot_model_, ""));
  try
  {
    for (std::size_t i = 0; i < msg->trajectory.size(); ++i)
    {
      if (t->empty())
      {
        t->setRobotTrajectoryMsg(*robot_state_, msg->trajectory_start, msg->trajectory[i]);
      }
      else
      {
        robot_trajectory::RobotTrajectory tmp(robot_model_, "");
        tmp.setRobotTrajectoryMsg(t->getLastWayPoint(), msg->trajectory[i]);
        t->append(tmp, 0.0);
      }
    }
    display_->setStatus(rviz_common::properties::StatusProperty::Ok, "Trajectory", "");
  }
  catch (const moveit::Exception& e)
  {
    display_->setStatus(rviz_common::properties::StatusProperty::Error, "Trajectory", e.what());
    return;
  }

  if (!t->empty())
  {
    boost::mutex::scoped_lock lock(update_trajectory_message_);
    trajectory_message_to_display_.swap(t);
    if (interrupt_display_property_->getBool())
      interruptCurrentDisplay();
  }
}

void TrajectoryVisualization::changedRobotColor()
{
  if (enable_robot_color_property_->getBool())
    setRobotColor(&(display_path_robot_->getRobot()), robot_color_property_->getColor());
}

void TrajectoryVisualization::enabledRobotColor()
{
  if (enable_robot_color_property_->getBool())
    setRobotColor(&(display_path_robot_->getRobot()), robot_color_property_->getColor());
  else
    unsetRobotColor(&(display_path_robot_->getRobot()));
}

void TrajectoryVisualization::unsetRobotColor(rviz_default_plugins::robot::Robot* robot)
{
  for (auto& link : robot->getLinks())
    link.second->unsetColor();
}

void TrajectoryVisualization::setDefaultAttachedObjectColor(const QColor& color)
{
  default_attached_object_color_.r = color.redF();
  default_attached_object_color_.g = color.greenF();
  default_attached_object_color_.b = color.blueF();
  default_attached_object_color_.a = color.alphaF();

  if (display_path_robot_)
  {
    display_path_robot_->setDefaultAttachedObjectColor(default_attached_object_color_);
    display_path_robot_->updateAttachedObjectColors(default_attached_object_color_);
  }
  for (const RobotStateVisualizationUniquePtr& r : trajectory_trail_)
    r->updateAttachedObjectColors(default_attached_object_color_);
}

void TrajectoryVisualization::setRobotColor(rviz_default_plugins::robot::Robot* robot, const QColor& color)
{
  for (auto& link : robot->getLinks())
    robot->getLink(link.first)->setColor(color.redF(), color.greenF(), color.blueF());
}

void TrajectoryVisualization::trajectorySliderPanelVisibilityChange(bool enable)
{
  if (!trajectory_slider_panel_)
    return;

  if (enable)
    trajectory_slider_panel_->onEnable();
  else
    trajectory_slider_panel_->onDisable();
}

}  // namespace moveit_rviz_plugin<|MERGE_RESOLUTION|>--- conflicted
+++ resolved
@@ -97,27 +97,16 @@
   robot_path_alpha_property_->setMax(1.0);
 
   state_display_time_property_ =
-<<<<<<< HEAD
-      new rviz_common::properties::EditableEnumProperty("State Display Time", "0.05 s",
-                                                        "The amount of wall-time to wait in between displaying "
-                                                        "states along a received trajectory path",
+      new rviz_common::properties::EditableEnumProperty("State Display Time", "3x",
+                                                        "Replay speed of trajectory. Either as factor of its time"
+                                                        "parameterization or as constant time (s) per waypoint.",
                                                         widget, SLOT(changedStateDisplayTime()), this);
-  state_display_time_property_->addOptionStd("REALTIME");
-  state_display_time_property_->addOptionStd("0.05 s");
-  state_display_time_property_->addOptionStd("0.1 s");
-  state_display_time_property_->addOptionStd("0.5 s");
-=======
-      new rviz::EditableEnumProperty("State Display Time", "3x",
-                                     "Replay speed of trajectory. Either as factor of its time"
-                                     "parameterization or as constant time (s) per waypoint.",
-                                     widget, SLOT(changedStateDisplayTime()), this);
   state_display_time_property_->addOptionStd("3x");
   state_display_time_property_->addOptionStd("1x");
   state_display_time_property_->addOptionStd("0.5x");
   state_display_time_property_->addOptionStd("0.05s");
   state_display_time_property_->addOptionStd("0.1s");
   state_display_time_property_->addOptionStd("0.5s");
->>>>>>> b440c72b
 
   loop_display_property_ = new rviz_common::properties::BoolProperty("Loop Animation", false,
                                                                      "Indicates whether the last received path "
@@ -369,8 +358,8 @@
 
 float TrajectoryVisualization::getStateDisplayTime()
 {
-  constexpr char DEFAULT_TIME_STRING[] = "3x";
-  constexpr float DEFAULT_TIME_VALUE = -3.0f;
+  constexpr char default_time_string[] = "3x";
+  constexpr float default_time_value = -3.0f;
 
   std::string tm = state_display_time_property_->getStdString();
   boost::trim(tm);
@@ -387,8 +376,8 @@
   }
   else
   {
-    state_display_time_property_->setStdString(DEFAULT_TIME_STRING);
-    return DEFAULT_TIME_VALUE;
+    state_display_time_property_->setStdString(default_time_string);
+    return default_time_value;
   }
 
   tm.resize(tm.size() - 1);
@@ -401,14 +390,14 @@
   }
   catch (const boost::bad_lexical_cast& ex)
   {
-    state_display_time_property_->setStdString(DEFAULT_TIME_STRING);
-    return DEFAULT_TIME_VALUE;
+    state_display_time_property_->setStdString(default_time_string);
+    return default_time_value;
   }
 
   if (value <= 0)
   {
-    state_display_time_property_->setStdString(DEFAULT_TIME_STRING);
-    return DEFAULT_TIME_VALUE;
+    state_display_time_property_->setStdString(default_time_string);
+    return default_time_value;
   }
 
   return type * value;
