--- conflicted
+++ resolved
@@ -433,11 +433,7 @@
     {
       val += 0.0001;
 
-<<<<<<< HEAD
-      locked_state->modifyState(boost::bind(&MyInfo::modifyFunc, this, boost::placeholders::_1, val));
-=======
       locked_state->modifyState(std::bind(&MyInfo::modifyFunc, this, std::placeholders::_1, val));
->>>>>>> ab42a1d7
     }
 
     cnt_lock_.lock();
