cmake_minimum_required(VERSION 2.8.3)
project(moveit_ros_planning)

find_package(Eigen REQUIRED)
find_package(Boost REQUIRED system filesystem date_time program_options signals thread)
find_package(catkin REQUIRED COMPONENTS
  moveit_core
  moveit_ros_perception
  pluginlib
  actionlib
  roscpp
  rosconsole
  dynamic_reconfigure
  message_filters
  srdfdom
  urdf
  tf
  tf_conversions
)
<<<<<<< HEAD

generate_dynamic_reconfigure_options("planning_scene_monitor/cfg/PublishSceneDR.cfg")
generate_dynamic_reconfigure_options("plan_execution/cfg/PlanExecutionParamsDR.cfg")

=======

generate_dynamic_reconfigure_options("planning_scene_monitor/cfg/PublishSceneDR.cfg")
generate_dynamic_reconfigure_options("plan_execution/cfg/PlanExecutionParamsDR.cfg")

>>>>>>> f0d2794a
set(THIS_PACKAGE_INCLUDE_DIRS
    robot_model_loader/include
    kinematics_plugin_loader/include
    planning_models_loader/include
    planning_pipeline/include
    planning_scene_monitor/include
    trajectory_execution_manager/include
    plan_execution/include
    kdl_kinematics_plugin/include
)

catkin_package(
  LIBRARIES
    moveit_robot_model_loader
    moveit_kinematics_plugin_loader
    moveit_planning_models_loader
    moveit_planning_pipeline
    moveit_trajectory_execution_manager
    moveit_plan_execution
    moveit_planning_scene_monitor
  INCLUDE_DIRS
      ${THIS_PACKAGE_INCLUDE_DIRS}
<<<<<<< HEAD
  DEPENDS
=======
  CATKIN_DEPENDS
>>>>>>> f0d2794a
    pluginlib
    moveit_core
    moveit_ros_perception)

include_directories(${THIS_PACKAGE_INCLUDE_DIRS} 
<<<<<<< HEAD
                    ${catkin_INCLUDE_DIRS} 
=======
                    ${catkin_INCLUDE_DIRS})
include_directories(SYSTEM
>>>>>>> f0d2794a
                    ${EIGEN_INCLUDE_DIRS}
                    ${Boost_INCLUDE_DIRS}
                    )

# for buildspace as a single package
include_directories(cfg/cpp)
# for buildspace in a workspace
include_directories(${CMAKE_CURRENT_BINARY_DIR}/catkin_generated/stamps/${PROJECT_NAME}/cfg/cpp)

link_directories(${Boost_LIBRARY_DIRS})
link_directories(${catkin_LIBRARY_DIRS})

add_subdirectory(robot_model_loader)
add_subdirectory(kdl_kinematics_plugin)
add_subdirectory(kinematics_plugin_loader)
add_subdirectory(planning_models_loader)
add_subdirectory(planning_pipeline)
add_subdirectory(planning_request_adapter_plugins)
add_subdirectory(planning_scene_monitor)
add_subdirectory(planning_scene_monitor_tools)
add_subdirectory(trajectory_execution_manager)
add_subdirectory(plan_execution)
add_subdirectory(move_group)

install(
  FILES
    planning_request_adapters_plugin_description.xml
    kdl_kinematics_plugin_description.xml
  DESTINATION
    ${CATKIN_PACKAGE_SHARE_DESTINATION})

#collision_distance_field_ros
#kinematics_planner_ros
#kinematics_reachability<|MERGE_RESOLUTION|>--- conflicted
+++ resolved
@@ -17,17 +17,10 @@
   tf
   tf_conversions
 )
-<<<<<<< HEAD
 
 generate_dynamic_reconfigure_options("planning_scene_monitor/cfg/PublishSceneDR.cfg")
 generate_dynamic_reconfigure_options("plan_execution/cfg/PlanExecutionParamsDR.cfg")
 
-=======
-
-generate_dynamic_reconfigure_options("planning_scene_monitor/cfg/PublishSceneDR.cfg")
-generate_dynamic_reconfigure_options("plan_execution/cfg/PlanExecutionParamsDR.cfg")
-
->>>>>>> f0d2794a
 set(THIS_PACKAGE_INCLUDE_DIRS
     robot_model_loader/include
     kinematics_plugin_loader/include
@@ -50,22 +43,14 @@
     moveit_planning_scene_monitor
   INCLUDE_DIRS
       ${THIS_PACKAGE_INCLUDE_DIRS}
-<<<<<<< HEAD
-  DEPENDS
-=======
   CATKIN_DEPENDS
->>>>>>> f0d2794a
     pluginlib
     moveit_core
     moveit_ros_perception)
 
 include_directories(${THIS_PACKAGE_INCLUDE_DIRS} 
-<<<<<<< HEAD
-                    ${catkin_INCLUDE_DIRS} 
-=======
                     ${catkin_INCLUDE_DIRS})
 include_directories(SYSTEM
->>>>>>> f0d2794a
                     ${EIGEN_INCLUDE_DIRS}
                     ${Boost_INCLUDE_DIRS}
                     )
