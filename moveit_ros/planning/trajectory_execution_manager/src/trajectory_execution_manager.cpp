--- conflicted
+++ resolved
@@ -56,39 +56,8 @@
 static const double DEFAULT_CONTROLLER_GOAL_DURATION_SCALING =
     1.1;  // allow the execution of a trajectory to take more time than expected (scaled by a value > 1)
 
-<<<<<<< HEAD
 TrajectoryExecutionManager::TrajectoryExecutionManager(const rclcpp::Node::SharedPtr& node,
                                                        const moveit::core::RobotModelConstPtr& robot_model,
-=======
-using namespace moveit_ros_planning;
-
-class TrajectoryExecutionManager::DynamicReconfigureImpl
-{
-public:
-  DynamicReconfigureImpl(TrajectoryExecutionManager* owner)
-    : owner_(owner), dynamic_reconfigure_server_(ros::NodeHandle("~/trajectory_execution"))
-  {
-    dynamic_reconfigure_server_.setCallback(std::bind(&DynamicReconfigureImpl::dynamicReconfigureCallback, this,
-                                                      std::placeholders::_1, std::placeholders::_2));
-  }
-
-private:
-  void dynamicReconfigureCallback(TrajectoryExecutionDynamicReconfigureConfig& config, uint32_t /*level*/)
-  {
-    owner_->enableExecutionDurationMonitoring(config.execution_duration_monitoring);
-    owner_->setAllowedExecutionDurationScaling(config.allowed_execution_duration_scaling);
-    owner_->setAllowedGoalDurationMargin(config.allowed_goal_duration_margin);
-    owner_->setExecutionVelocityScaling(config.execution_velocity_scaling);
-    owner_->setAllowedStartTolerance(config.allowed_start_tolerance);
-    owner_->setWaitForTrajectoryCompletion(config.wait_for_trajectory_completion);
-  }
-
-  TrajectoryExecutionManager* owner_;
-  dynamic_reconfigure::Server<TrajectoryExecutionDynamicReconfigureConfig> dynamic_reconfigure_server_;
-};
-
-TrajectoryExecutionManager::TrajectoryExecutionManager(const moveit::core::RobotModelConstPtr& robot_model,
->>>>>>> ab42a1d7
                                                        const planning_scene_monitor::CurrentStateMonitorPtr& csm)
   : node_(node), robot_model_(robot_model), csm_(csm)
 {
