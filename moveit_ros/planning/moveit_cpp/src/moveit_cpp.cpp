/*********************************************************************
 * Software License Agreement (BSD License)
 *
 *  Copyright (c) 2019, PickNik Inc.
 *  All rights reserved.
 *
 *  Redistribution and use in source and binary forms, with or without
 *  modification, are permitted provided that the following conditions
 *  are met:
 *
 *   * Redistributions of source code must retain the above copyright
 *     notice, this list of conditions and the following disclaimer.
 *   * Redistributions in binary form must reproduce the above
 *     copyright notice, this list of conditions and the following
 *     disclaimer in the documentation and/or other materials provided
 *     with the distribution.
 *   * Neither the name of PickNik Inc. nor the names of its
 *     contributors may be used to endorse or promote products derived
 *     from this software without specific prior written permission.
 *
 *  THIS SOFTWARE IS PROVIDED BY THE COPYRIGHT HOLDERS AND CONTRIBUTORS
 *  "AS IS" AND ANY EXPRESS OR IMPLIED WARRANTIES, INCLUDING, BUT NOT
 *  LIMITED TO, THE IMPLIED WARRANTIES OF MERCHANTABILITY AND FITNESS
 *  FOR A PARTICULAR PURPOSE ARE DISCLAIMED. IN NO EVENT SHALL THE
 *  COPYRIGHT OWNER OR CONTRIBUTORS BE LIABLE FOR ANY DIRECT, INDIRECT,
 *  INCIDENTAL, SPECIAL, EXEMPLARY, OR CONSEQUENTIAL DAMAGES (INCLUDING,
 *  BUT NOT LIMITED TO, PROCUREMENT OF SUBSTITUTE GOODS OR SERVICES;
 *  LOSS OF USE, DATA, OR PROFITS; OR BUSINESS INTERRUPTION) HOWEVER
 *  CAUSED AND ON ANY THEORY OF LIABILITY, WHETHER IN CONTRACT, STRICT
 *  LIABILITY, OR TORT (INCLUDING NEGLIGENCE OR OTHERWISE) ARISING IN
 *  ANY WAY OUT OF THE USE OF THIS SOFTWARE, EVEN IF ADVISED OF THE
 *  POSSIBILITY OF SUCH DAMAGE.
 *********************************************************************/

/* Author: Henning Kayser */

#include <stdexcept>
#include <moveit/moveit_cpp/moveit_cpp.h>
#if __has_include(<tf2_geometry_msgs/tf2_geometry_msgs.hpp>)
#include <tf2_geometry_msgs/tf2_geometry_msgs.hpp>
#else
#include <tf2_geometry_msgs/tf2_geometry_msgs.h>
#endif
#include <geometry_msgs/msg/quaternion_stamped.hpp>

namespace moveit_cpp
{
static const rclcpp::Logger LOGGER = rclcpp::get_logger("moveit.ros_planning_interface.moveit_cpp");
constexpr char PLANNING_PLUGIN_PARAM[] = "planning_plugin";

MoveItCpp::MoveItCpp(const rclcpp::Node::SharedPtr& node) : MoveItCpp(node, Options(node))
{
}

MoveItCpp::MoveItCpp(const rclcpp::Node::SharedPtr& node, const Options& options) : node_(node)
{
<<<<<<< HEAD
=======
  if (!tf_buffer_)
    tf_buffer_ = std::make_shared<tf2_ros::Buffer>();
  tf_listener_ = std::make_shared<tf2_ros::TransformListener>(*tf_buffer_);

>>>>>>> 779b7c8b
  // Configure planning scene monitor
  if (!loadPlanningSceneMonitor(options.planning_scene_monitor_options))
  {
    const std::string error = "Unable to configure planning scene monitor";
    RCLCPP_FATAL_STREAM(LOGGER, error);
    throw std::runtime_error(error);
  }

  robot_model_ = planning_scene_monitor_->getRobotModel();
  if (!robot_model_)
  {
    const std::string error = "Unable to construct robot model. Please make sure all needed information is on the "
                              "parameter server.";
    RCLCPP_FATAL_STREAM(LOGGER, error);
    throw std::runtime_error(error);
  }

  bool load_planning_pipelines = true;
  if (load_planning_pipelines && !loadPlanningPipelines(options.planning_pipeline_options))
  {
    const std::string error = "Failed to load planning pipelines from parameter server";
    RCLCPP_FATAL_STREAM(LOGGER, error);
    throw std::runtime_error(error);
  }

<<<<<<< HEAD
  trajectory_execution_manager_.reset(new trajectory_execution_manager::TrajectoryExecutionManager(
      node_, robot_model_, planning_scene_monitor_->getStateMonitor()));
=======
  // TODO(henningkayser): configure trajectory execution manager
  trajectory_execution_manager_ = std::make_shared<trajectory_execution_manager::TrajectoryExecutionManager>(
      robot_model_, planning_scene_monitor_->getStateMonitor());
>>>>>>> 779b7c8b

  RCLCPP_DEBUG(LOGGER, "MoveItCpp running");
}

MoveItCpp::~MoveItCpp()
{
  RCLCPP_INFO(LOGGER, "Deleting MoveItCpp");
  clearContents();
}

bool MoveItCpp::loadPlanningSceneMonitor(const PlanningSceneMonitorOptions& options)
{
<<<<<<< HEAD
  planning_scene_monitor_.reset(
      new planning_scene_monitor::PlanningSceneMonitor(node_, options.robot_description, options.name));
=======
  planning_scene_monitor_ = std::make_shared<planning_scene_monitor::PlanningSceneMonitor>(options.robot_description,
                                                                                           tf_buffer_, options.name);
>>>>>>> 779b7c8b
  // Allows us to sycronize to Rviz and also publish collision objects to ourselves
  RCLCPP_DEBUG(LOGGER, "Configuring Planning Scene Monitor");
  if (planning_scene_monitor_->getPlanningScene())
  {
    // Start state and scene monitors
    RCLCPP_INFO(LOGGER, "Listening to '%s' for joint states", options.joint_state_topic.c_str());
    // Subscribe to JointState sensor messages
    planning_scene_monitor_->startStateMonitor(options.joint_state_topic, options.attached_collision_object_topic);
    // Publish planning scene updates to remote monitors like RViz
    planning_scene_monitor_->startPublishingPlanningScene(planning_scene_monitor::PlanningSceneMonitor::UPDATE_SCENE,
                                                          options.monitored_planning_scene_topic);
    // Monitor and apply planning scene updates from remote publishers like the PlanningSceneInterface
    planning_scene_monitor_->startSceneMonitor(options.publish_planning_scene_topic);
    // Monitor requests for changes in the collision environment
    planning_scene_monitor_->startWorldGeometryMonitor();
  }
  else
  {
    RCLCPP_ERROR(LOGGER, "Planning scene not configured");
    return false;
  }

  // Wait for complete state to be recieved
  // TODO(henningkayser): Fix segfault in waitForCurrentState()
  // if (options.wait_for_initial_state_timeout > 0.0)
  // {
  //   return planning_scene_monitor_->getStateMonitor()->waitForCurrentState(node_->now(),
  //                                                                          options.wait_for_initial_state_timeout);
  // }

  return true;
}

bool MoveItCpp::loadPlanningPipelines(const PlanningPipelineOptions& options)
{
  // TODO(henningkayser): Use parent namespace for planning pipeline config lookup
  // ros::NodeHandle node_handle(options.parent_namespace.empty() ? "~" : options.parent_namespace);
  for (const auto& planning_pipeline_name : options.pipeline_names)
  {
    if (planning_pipelines_.count(planning_pipeline_name) > 0)
    {
      RCLCPP_WARN(LOGGER, "Skipping duplicate entry for planning pipeline '%s'.", planning_pipeline_name.c_str());
      continue;
    }
    RCLCPP_INFO(LOGGER, "Loading planning pipeline '%s'", planning_pipeline_name.c_str());
    planning_pipeline::PlanningPipelinePtr pipeline;
<<<<<<< HEAD
    pipeline.reset(
        new planning_pipeline::PlanningPipeline(robot_model_, node_, planning_pipeline_name, PLANNING_PLUGIN_PARAM));
=======
    pipeline = std::make_shared<planning_pipeline::PlanningPipeline>(robot_model_, child_nh, PLANNING_PLUGIN_PARAM);
>>>>>>> 779b7c8b

    if (!pipeline->getPlannerManager())
    {
      RCLCPP_ERROR(LOGGER, "Failed to initialize planning pipeline '%s'.", planning_pipeline_name.c_str());
      continue;
    }

    planning_pipelines_[planning_pipeline_name] = pipeline;
  }

  if (planning_pipelines_.empty())
  {
    RCLCPP_ERROR(LOGGER, "Failed to load any planning pipelines.");
    return false;
  }

  // Retrieve group/pipeline mapping for faster lookup
  std::vector<std::string> group_names = robot_model_->getJointModelGroupNames();
  for (const auto& pipeline_entry : planning_pipelines_)
  {
    for (const auto& group_name : group_names)
    {
      groups_pipelines_map_[group_name] = {};
      const auto& pipeline = pipeline_entry.second;
      for (const auto& planner_configuration : pipeline->getPlannerManager()->getPlannerConfigurations())
      {
        if (planner_configuration.second.group == group_name)
        {
          groups_pipelines_map_[group_name].insert(pipeline_entry.first);
        }
      }
    }
  }

  return true;
}

moveit::core::RobotModelConstPtr MoveItCpp::getRobotModel() const
{
  return robot_model_;
}

const rclcpp::Node::SharedPtr& MoveItCpp::getNode() const
{
  return node_;
}

bool MoveItCpp::getCurrentState(moveit::core::RobotStatePtr& current_state, double wait_seconds)
{
  if (wait_seconds > 0.0 && !planning_scene_monitor_->getStateMonitor()->waitForCurrentState(node_->now(), wait_seconds))
  {
    RCLCPP_ERROR(LOGGER, "Did not receive robot state");
    return false;
  }
  {  // Lock planning scene
    planning_scene_monitor::LockedPlanningSceneRO scene(planning_scene_monitor_);
    current_state = std::make_shared<moveit::core::RobotState>(scene->getCurrentState());
  }  // Unlock planning scene
  return true;
}

moveit::core::RobotStatePtr MoveItCpp::getCurrentState(double wait)
{
  moveit::core::RobotStatePtr current_state;
  getCurrentState(current_state, wait);
  return current_state;
}

const std::map<std::string, planning_pipeline::PlanningPipelinePtr>& MoveItCpp::getPlanningPipelines() const
{
  return planning_pipelines_;
}

std::set<std::string> MoveItCpp::getPlanningPipelineNames(const std::string& group_name) const
{
  std::set<std::string> result_names;
  if (!group_name.empty() && groups_pipelines_map_.count(group_name) == 0)
  {
    RCLCPP_ERROR(LOGGER, "No planning pipelines loaded for group '%s'. Check planning pipeline and controller setup.",
                 group_name.c_str());
    return result_names;  // empty
  }
  for (const auto& pipeline_entry : planning_pipelines_)
  {
    const std::string& pipeline_name = pipeline_entry.first;
    // If group_name is defined and valid, skip pipelines that don't belong to the planning group
    if (!group_name.empty())
    {
      const auto& group_pipelines = groups_pipelines_map_.at(group_name);
      if (group_pipelines.find(pipeline_name) == group_pipelines.end())
        continue;
    }
    result_names.insert(pipeline_name);
  }
  // No valid planning pipelines
  if (result_names.empty())
    RCLCPP_ERROR(LOGGER, "No planning pipelines loaded for group '%s'. Check planning pipeline and controller setup.",
                 group_name.c_str());
  return result_names;
}

const planning_scene_monitor::PlanningSceneMonitorPtr& MoveItCpp::getPlanningSceneMonitor() const
{
  return planning_scene_monitor_;
}

planning_scene_monitor::PlanningSceneMonitorPtr MoveItCpp::getPlanningSceneMonitorNonConst()
{
  return planning_scene_monitor_;
}

const trajectory_execution_manager::TrajectoryExecutionManagerPtr& MoveItCpp::getTrajectoryExecutionManager() const
{
  return trajectory_execution_manager_;
}

trajectory_execution_manager::TrajectoryExecutionManagerPtr MoveItCpp::getTrajectoryExecutionManagerNonConst()
{
  return trajectory_execution_manager_;
}

bool MoveItCpp::execute(const std::string& group_name, const robot_trajectory::RobotTrajectoryPtr& robot_trajectory,
                        bool blocking)
{
  if (!robot_trajectory)
  {
    RCLCPP_ERROR(LOGGER, "Robot trajectory is undefined");
    return false;
  }

  // Check if there are controllers that can handle the execution
  if (!trajectory_execution_manager_->ensureActiveControllersForGroup(group_name))
  {
    RCLCPP_ERROR(LOGGER, "Execution failed! No active controllers configured for group '%s'", group_name.c_str());
    return false;
  }

  // Execute trajectory
  moveit_msgs::msg::RobotTrajectory robot_trajectory_msg;
  robot_trajectory->getRobotTrajectoryMsg(robot_trajectory_msg);
  if (blocking)
  {
    trajectory_execution_manager_->push(robot_trajectory_msg);
    trajectory_execution_manager_->execute();
    return trajectory_execution_manager_->waitForExecution();
  }
  trajectory_execution_manager_->pushAndExecute(robot_trajectory_msg);
  return true;
}

const std::shared_ptr<tf2_ros::Buffer>& MoveItCpp::getTFBuffer() const
{
  return planning_scene_monitor_->getTFClient();
}

void MoveItCpp::clearContents()
{
  planning_scene_monitor_.reset();
  robot_model_.reset();
  planning_pipelines_.clear();
}
}  // namespace moveit_cpp<|MERGE_RESOLUTION|>--- conflicted
+++ resolved
@@ -54,13 +54,6 @@
 
 MoveItCpp::MoveItCpp(const rclcpp::Node::SharedPtr& node, const Options& options) : node_(node)
 {
-<<<<<<< HEAD
-=======
-  if (!tf_buffer_)
-    tf_buffer_ = std::make_shared<tf2_ros::Buffer>();
-  tf_listener_ = std::make_shared<tf2_ros::TransformListener>(*tf_buffer_);
-
->>>>>>> 779b7c8b
   // Configure planning scene monitor
   if (!loadPlanningSceneMonitor(options.planning_scene_monitor_options))
   {
@@ -86,14 +79,8 @@
     throw std::runtime_error(error);
   }
 
-<<<<<<< HEAD
-  trajectory_execution_manager_.reset(new trajectory_execution_manager::TrajectoryExecutionManager(
-      node_, robot_model_, planning_scene_monitor_->getStateMonitor()));
-=======
-  // TODO(henningkayser): configure trajectory execution manager
   trajectory_execution_manager_ = std::make_shared<trajectory_execution_manager::TrajectoryExecutionManager>(
-      robot_model_, planning_scene_monitor_->getStateMonitor());
->>>>>>> 779b7c8b
+      node_, robot_model_, planning_scene_monitor_->getStateMonitor());
 
   RCLCPP_DEBUG(LOGGER, "MoveItCpp running");
 }
@@ -106,13 +93,8 @@
 
 bool MoveItCpp::loadPlanningSceneMonitor(const PlanningSceneMonitorOptions& options)
 {
-<<<<<<< HEAD
-  planning_scene_monitor_.reset(
-      new planning_scene_monitor::PlanningSceneMonitor(node_, options.robot_description, options.name));
-=======
-  planning_scene_monitor_ = std::make_shared<planning_scene_monitor::PlanningSceneMonitor>(options.robot_description,
-                                                                                           tf_buffer_, options.name);
->>>>>>> 779b7c8b
+  planning_scene_monitor_ =
+      std::make_shared<planning_scene_monitor::PlanningSceneMonitor>(node_, options.robot_description, options.name);
   // Allows us to sycronize to Rviz and also publish collision objects to ourselves
   RCLCPP_DEBUG(LOGGER, "Configuring Planning Scene Monitor");
   if (planning_scene_monitor_->getPlanningScene())
@@ -159,12 +141,8 @@
     }
     RCLCPP_INFO(LOGGER, "Loading planning pipeline '%s'", planning_pipeline_name.c_str());
     planning_pipeline::PlanningPipelinePtr pipeline;
-<<<<<<< HEAD
-    pipeline.reset(
-        new planning_pipeline::PlanningPipeline(robot_model_, node_, planning_pipeline_name, PLANNING_PLUGIN_PARAM));
-=======
-    pipeline = std::make_shared<planning_pipeline::PlanningPipeline>(robot_model_, child_nh, PLANNING_PLUGIN_PARAM);
->>>>>>> 779b7c8b
+    pipeline = std::make_shared<planning_pipeline::PlanningPipeline>(robot_model_, node_, planning_pipeline_name,
+                                                                     PLANNING_PLUGIN_PARAM);
 
     if (!pipeline->getPlannerManager())
     {
