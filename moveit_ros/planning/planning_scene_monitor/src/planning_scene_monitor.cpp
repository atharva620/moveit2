--- conflicted
+++ resolved
@@ -38,7 +38,7 @@
 #include <moveit/robot_model_loader/robot_model_loader.h>
 #include <moveit/utils/message_checks.h>
 #include <moveit/exceptions/exceptions.h>
-#include <moveit_msgs/GetPlanningScene.h>
+#include <moveit_msgs/srv/get_planning_scene.h>
 
 #include <dynamic_reconfigure/server.h>
 #include <moveit_ros_planning/PlanningSceneMonitorDynamicReconfigureConfig.h>
@@ -468,20 +468,9 @@
 bool PlanningSceneMonitor::requestPlanningSceneState(const std::string& service_name)
 {
   // use global namespace for service
-<<<<<<< HEAD
   ros::ServiceClient client = ros::NodeHandle().serviceClient<moveit_msgs::srv::GetPlanningScene>(service_name);
+  // all scene components are returned if none are specified
   moveit_msgs::srv::GetPlanningScene srv;
-  srv.request.components.components =
-      srv.request.components.SCENE_SETTINGS | srv.request.components.ROBOT_STATE |
-      srv.request.components.ROBOT_STATE_ATTACHED_OBJECTS | srv.request.components.WORLD_OBJECT_NAMES |
-      srv.request.components.WORLD_OBJECT_GEOMETRY | srv.request.components.OCTOMAP |
-      srv.request.components.TRANSFORMS | srv.request.components.ALLOWED_COLLISION_MATRIX |
-      srv.request.components.LINK_PADDING_AND_SCALING | srv.request.components.OBJECT_COLORS;
-=======
-  ros::ServiceClient client = ros::NodeHandle().serviceClient<moveit_msgs::GetPlanningScene>(service_name);
-  // all scene components are returned if none are specified
-  moveit_msgs::GetPlanningScene srv;
->>>>>>> 1a308e47
 
   // Make sure client is connected to server
   if (!client.exists())
@@ -619,19 +608,7 @@
   }
 }
 
-<<<<<<< HEAD
-void PlanningSceneMonitor::collisionObjectFailTFCallback(const moveit_msgs::msg::CollisionObjectConstPtr& obj,
-                                                         tf2_ros::filter_failure_reasons::FilterFailureReason reason)
-{
-  // if we just want to remove objects, the frame does not matter
-  if (reason == tf2_ros::filter_failure_reasons::EmptyFrameID && obj->operation == moveit_msgs::msg::CollisionObject::REMOVE)
-    collisionObjectCallback(obj);
-}
-
 void PlanningSceneMonitor::collisionObjectCallback(const moveit_msgs::msg::CollisionObjectConstPtr& obj)
-=======
-void PlanningSceneMonitor::collisionObjectCallback(const moveit_msgs::CollisionObjectConstPtr& obj)
->>>>>>> 1a308e47
 {
   if (!scene_)
     return;
@@ -1049,31 +1026,9 @@
   // Listen to the /collision_objects topic to detect requests to add/remove/update collision objects to/from the world
   if (!collision_objects_topic.empty())
   {
-<<<<<<< HEAD
-    collision_object_subscriber_.reset(
-        new message_filters::Subscriber<moveit_msgs::msg::CollisionObject>(root_nh_, collision_objects_topic, 1024));
-    if (tf_buffer_)
-    {
-      collision_object_filter_.reset(new tf2_ros::MessageFilter<moveit_msgs::msg::CollisionObject>(
-          *collision_object_subscriber_, *tf_buffer_, scene_->getPlanningFrame(), 1024, root_nh_));
-      collision_object_filter_->registerCallback(boost::bind(&PlanningSceneMonitor::collisionObjectCallback, this, _1));
-      collision_object_filter_->registerFailureCallback(
-          boost::bind(&PlanningSceneMonitor::collisionObjectFailTFCallback, this, _1, _2));
-      ROS_INFO_NAMED(LOGNAME, "Listening to '%s' using message notifier with target frame '%s'",
-                     root_nh_.resolveName(collision_objects_topic).c_str(),
-                     collision_object_filter_->getTargetFramesString().c_str());
-    }
-    else
-    {
-      collision_object_subscriber_->registerCallback(
-          boost::bind(&PlanningSceneMonitor::collisionObjectCallback, this, _1));
-      ROS_INFO_NAMED(LOGNAME, "Listening to '%s'", root_nh_.resolveName(collision_objects_topic).c_str());
-    }
-=======
     collision_object_subscriber_ =
         root_nh_.subscribe(collision_objects_topic, 1024, &PlanningSceneMonitor::collisionObjectCallback, this);
     ROS_INFO_NAMED(LOGNAME, "Listening to '%s'", root_nh_.resolveName(collision_objects_topic).c_str());
->>>>>>> 1a308e47
   }
 
   if (!planning_scene_world_topic.empty())
