--- conflicted
+++ resolved
@@ -37,14 +37,10 @@
 #include <moveit/ompl_interface/parameterization/model_based_state_space.h>
 #include <utility>
 
-<<<<<<< HEAD
-static const rclcpp::Logger LOGGER = rclcpp::get_logger("moveit_ompl_planning.model_based_state_space");
-=======
 namespace ompl_interface
 {
-constexpr char LOGNAME[] = "model_based_state_space";
+static const rclcpp::Logger LOGGER = rclcpp::get_logger("moveit.ompl_planning.model_based_state_space");
 }  // namespace ompl_interface
->>>>>>> 576c39c3
 
 ompl_interface::ModelBasedStateSpace::ModelBasedStateSpace(ModelBasedStateSpaceSpecification spec)
   : ompl::base::StateSpace(), spec_(std::move(spec))
@@ -58,13 +54,8 @@
   // make sure we have bounds for every joint stored within the spec (use default bounds if not specified)
   if (!spec_.joint_bounds_.empty() && spec_.joint_bounds_.size() != joint_model_vector_.size())
   {
-<<<<<<< HEAD
     RCLCPP_ERROR(LOGGER, "Joint group '%s' has incorrect bounds specified. Using the default bounds instead.",
                  spec_.joint_model_group_->getName().c_str());
-=======
-    ROS_ERROR_NAMED(LOGNAME, "Joint group '%s' has incorrect bounds specified. Using the default bounds instead.",
-                    spec_.joint_model_group_->getName().c_str());
->>>>>>> 576c39c3
     spec_.joint_bounds_.clear();
   }
 
@@ -99,15 +90,9 @@
 void ompl_interface::ModelBasedStateSpace::setTagSnapToSegment(double snap)
 {
   if (snap < 0.0 || snap > 1.0)
-<<<<<<< HEAD
     RCLCPP_WARN(LOGGER, "Snap to segment for tags is a ratio. It's value must be between 0.0 and 1.0. "
                         "Value remains as previously set (%lf)",
                 tag_snap_to_segment_);
-=======
-    ROS_WARN_NAMED(LOGNAME, "Snap to segment for tags is a ratio. It's value must be between 0.0 and 1.0. "
-                            "Value remains as previously set (%lf)",
-                   tag_snap_to_segment_);
->>>>>>> 576c39c3
   else
   {
     tag_snap_to_segment_ = snap;
