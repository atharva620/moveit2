/*********************************************************************
 * Software License Agreement (BSD License)
 *
 *  Copyright (c) 2018 Pilz GmbH & Co. KG
 *  All rights reserved.
 *
 *  Redistribution and use in source and binary forms, with or without
 *  modification, are permitted provided that the following conditions
 *  are met:
 *
 *   * Redistributions of source code must retain the above copyright
 *     notice, this list of conditions and the following disclaimer.
 *   * Redistributions in binary form must reproduce the above
 *     copyright notice, this list of conditions and the following
 *     disclaimer in the documentation and/or other materials provided
 *     with the distribution.
 *   * Neither the name of Pilz GmbH & Co. KG nor the names of its
 *     contributors may be used to endorse or promote products derived
 *     from this software without specific prior written permission.
 *
 *  THIS SOFTWARE IS PROVIDED BY THE COPYRIGHT HOLDERS AND CONTRIBUTORS
 *  "AS IS" AND ANY EXPRESS OR IMPLIED WARRANTIES, INCLUDING, BUT NOT
 *  LIMITED TO, THE IMPLIED WARRANTIES OF MERCHANTABILITY AND FITNESS
 *  FOR A PARTICULAR PURPOSE ARE DISCLAIMED. IN NO EVENT SHALL THE
 *  COPYRIGHT OWNER OR CONTRIBUTORS BE LIABLE FOR ANY DIRECT, INDIRECT,
 *  INCIDENTAL, SPECIAL, EXEMPLARY, OR CONSEQUENTIAL DAMAGES (INCLUDING,
 *  BUT NOT LIMITED TO, PROCUREMENT OF SUBSTITUTE GOODS OR SERVICES;
 *  LOSS OF USE, DATA, OR PROFITS; OR BUSINESS INTERRUPTION) HOWEVER
 *  CAUSED AND ON ANY THEORY OF LIABILITY, WHETHER IN CONTRACT, STRICT
 *  LIABILITY, OR TORT (INCLUDING NEGLIGENCE OR OTHERWISE) ARISING IN
 *  ANY WAY OUT OF THE USE OF THIS SOFTWARE, EVEN IF ADVISED OF THE
 *  POSSIBILITY OF SUCH DAMAGE.
 *********************************************************************/

#include <rclcpp/logging.hpp>

#include "pilz_industrial_motion_planner/pilz_industrial_motion_planner.h"

#include "pilz_industrial_motion_planner/planning_context_loader.h"
#include "pilz_industrial_motion_planner/planning_context_loader_ptp.h"
#include "pilz_industrial_motion_planner/planning_exceptions.h"

#include "pilz_industrial_motion_planner/cartesian_limits_aggregator.h"
#include "pilz_industrial_motion_planner/joint_limits_aggregator.h"

// Boost includes
#include <boost/scoped_ptr.hpp>

#include <pluginlib/class_list_macros.hpp>

#include <pluginlib/class_loader.hpp>

namespace pilz_industrial_motion_planner
{
static const std::string PARAM_NAMESPACE_LIMITS = "robot_description_planning";
static const rclcpp::Logger LOGGER = rclcpp::get_logger("moveit.pilz_industrial_motion_planner");

bool CommandPlanner::initialize(const moveit::core::RobotModelConstPtr& model, const rclcpp::Node::SharedPtr& node,
                                const std::string& ns)
{
  // Call parent class initialize
  planning_interface::PlannerManager::initialize(model, node, ns);

  // Store the model and the namespace
  model_ = model;
  namespace_ = ns;

  // Obtain the aggregated joint limits
  aggregated_limit_active_joints_ = pilz_industrial_motion_planner::JointLimitsAggregator::getAggregatedLimits(
      node, PARAM_NAMESPACE_LIMITS, model->getActiveJointModels());

  // Obtain cartesian limits
  cartesian_limit_ =
      pilz_industrial_motion_planner::CartesianLimitsAggregator::getAggregatedLimits(node, PARAM_NAMESPACE_LIMITS);

  // Load the planning context loader
  planner_context_loader = std::make_unique<pluginlib::ClassLoader<PlanningContextLoader>>(
      "pilz_industrial_motion_planner", "pilz_industrial_motion_planner::PlanningContextLoader");

  // List available plugins
  const std::vector<std::string>& factories = planner_context_loader->getDeclaredClasses();
  std::stringstream ss;
  for (const auto& factory : factories)
  {
    ss << factory << " ";
  }

  RCLCPP_INFO_STREAM(LOGGER, "Available plugins: " << ss.str());

  // Load each factory
  for (const auto& factory : factories)
  {
    RCLCPP_INFO_STREAM(LOGGER, "About to load: " << factory);
    PlanningContextLoaderPtr loader_pointer(planner_context_loader->createSharedInstance(factory));

    pilz_industrial_motion_planner::LimitsContainer limits;
    limits.setJointLimits(aggregated_limit_active_joints_);
    limits.setCartesianLimits(cartesian_limit_);

    loader_pointer->setLimits(limits);
    loader_pointer->setModel(model_);

    registerContextLoader(loader_pointer);
  }

  return true;
}

std::string CommandPlanner::getDescription() const
{
  return "Pilz Industrial Motion Planner";
}

void CommandPlanner::getPlanningAlgorithms(std::vector<std::string>& algs) const
{
  algs.clear();

  for (const auto& context_loader : context_loader_map_)
  {
    algs.push_back(context_loader.first);
  }
}

planning_interface::PlanningContextPtr
CommandPlanner::getPlanningContext(const planning_scene::PlanningSceneConstPtr& planning_scene,
                                   const moveit_msgs::msg::MotionPlanRequest& req,
                                   moveit_msgs::msg::MoveItErrorCodes& error_code) const
{
  // TODO(henningkayser): print req
  // RCLCPP_DEBUG_STREAM(LOGGER, "Loading PlanningContext for request\n<request>\n" << req << "\n</request>");
  RCLCPP_DEBUG(LOGGER, "Loading PlanningContext");

  // Check that a loaded for this request exists
  if (!canServiceRequest(req))
  {
<<<<<<< HEAD
    RCLCPP_ERROR_STREAM(LOGGER, "No ContextLoader for planner_id " << req.planner_id.c_str()
                                                                   << " found. Planning not possible.");
=======
    ROS_ERROR_STREAM("No ContextLoader for planner_id '" << req.planner_id.c_str() << "' found. Planning not possible.");
>>>>>>> 0d7462f1
    return nullptr;
  }

  planning_interface::PlanningContextPtr planning_context;

  if (context_loader_map_.at(req.planner_id)->loadContext(planning_context, req.planner_id, req.group_name))
  {
    RCLCPP_DEBUG_STREAM(LOGGER, "Found planning context loader for " << req.planner_id << " group:" << req.group_name);
    planning_context->setMotionPlanRequest(req);
    planning_context->setPlanningScene(planning_scene);
    return planning_context;
  }
  else
  {
    error_code.val = moveit_msgs::msg::MoveItErrorCodes::PLANNING_FAILED;
    return nullptr;
  }
}

bool CommandPlanner::canServiceRequest(const moveit_msgs::msg::MotionPlanRequest& req) const
{
  return context_loader_map_.find(req.planner_id) != context_loader_map_.end();
}

void CommandPlanner::registerContextLoader(
    const pilz_industrial_motion_planner::PlanningContextLoaderPtr& planning_context_loader)
{
  // Only add if command is not already in list, throw exception if not
  if (context_loader_map_.find(planning_context_loader->getAlgorithm()) == context_loader_map_.end())
  {
    context_loader_map_[planning_context_loader->getAlgorithm()] = planning_context_loader;
    RCLCPP_INFO_STREAM(LOGGER, "Registered Algorithm [" << planning_context_loader->getAlgorithm() << "]");
  }
  else
  {
    throw ContextLoaderRegistrationException("The command [" + planning_context_loader->getAlgorithm() +
                                             "] is already registered");
  }
}

}  // namespace pilz_industrial_motion_planner

PLUGINLIB_EXPORT_CLASS(pilz_industrial_motion_planner::CommandPlanner, planning_interface::PlannerManager)<|MERGE_RESOLUTION|>--- conflicted
+++ resolved
@@ -133,12 +133,8 @@
   // Check that a loaded for this request exists
   if (!canServiceRequest(req))
   {
-<<<<<<< HEAD
-    RCLCPP_ERROR_STREAM(LOGGER, "No ContextLoader for planner_id " << req.planner_id.c_str()
-                                                                   << " found. Planning not possible.");
-=======
-    ROS_ERROR_STREAM("No ContextLoader for planner_id '" << req.planner_id.c_str() << "' found. Planning not possible.");
->>>>>>> 0d7462f1
+    RCLCPP_ERROR_STREAM(LOGGER, "No ContextLoader for planner_id '" << req.planner_id.c_str()
+                                                                    << "' found. Planning not possible.");
     return nullptr;
   }
 
