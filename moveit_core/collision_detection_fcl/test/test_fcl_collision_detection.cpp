/*********************************************************************
 * Software License Agreement (BSD License)
 *
 *  Copyright (c) 2008, Willow Garage, Inc.
 *  All rights reserved.
 *
 *  Redistribution and use in source and binary forms, with or without
 *  modification, are permitted provided that the following conditions
 *  are met:
 *
 *   * Redistributions of source code must retain the above copyright
 *     notice, this list of conditions and the following disclaimer.
 *   * Redistributions in binary form must reproduce the above
 *     copyright notice, this list of conditions and the following
 *     disclaimer in the documentation and/or other materials provided
 *     with the distribution.
 *   * Neither the name of Willow Garage nor the names of its
 *     contributors may be used to endorse or promote products derived
 *     from this software without specific prior written permission.
 *
 *  THIS SOFTWARE IS PROVIDED BY THE COPYRIGHT HOLDERS AND CONTRIBUTORS
 *  "AS IS" AND ANY EXPRESS OR IMPLIED WARRANTIES, INCLUDING, BUT NOT
 *  LIMITED TO, THE IMPLIED WARRANTIES OF MERCHANTABILITY AND FITNESS
 *  FOR A PARTICULAR PURPOSE ARE DISCLAIMED. IN NO EVENT SHALL THE
 *  COPYRIGHT OWNER OR CONTRIBUTORS BE LIABLE FOR ANY DIRECT, INDIRECT,
 *  INCIDENTAL, SPECIAL, EXEMPLARY, OR CONSEQUENTIAL DAMAGES (INCLUDING,
 *  BUT NOT LIMITED TO, PROCUREMENT OF SUBSTITUTE GOODS OR SERVICES;
 *  LOSS OF USE, DATA, OR PROFITS; OR BUSINESS INTERRUPTION) HOWEVER
 *  CAUSED AND ON ANY THEORY OF LIABILITY, WHETHER IN CONTRACT, STRICT
 *  LIABILITY, OR TORT (INCLUDING NEGLIGENCE OR OTHERWISE) ARISING IN
 *  ANY WAY OUT OF THE USE OF THIS SOFTWARE, EVEN IF ADVISED OF THE
 *  POSSIBILITY OF SUCH DAMAGE.
 *********************************************************************/

/* Author: E. Gil Jones */

#include <moveit/robot_model/robot_model.h>
#include <moveit/robot_state/robot_state.h>
#include <moveit/collision_detection_fcl/collision_env_fcl.h>
#include <moveit/utils/robot_model_test_utils.h>

#include <urdf_parser/urdf_parser.h>
#include <geometric_shapes/shape_operations.h>

#include <gtest/gtest.h>
#include <sstream>
#include <algorithm>
#include <ctype.h>
#include <fstream>

typedef collision_detection::CollisionEnvFCL DefaultEnvType;

class FclCollisionDetectionTester : public testing::Test
{
protected:
  void SetUp() override
  {
    robot_model_ = moveit::core::loadTestingRobotModel("pr2");
    robot_model_ok_ = static_cast<bool>(robot_model_);
    kinect_dae_resource_ = "package://moveit_resources/pr2_description/urdf/meshes/sensors/kinect_v0/kinect.dae";

    acm_.reset(new collision_detection::AllowedCollisionMatrix(robot_model_->getLinkModelNames(), true));

    c_env_.reset(new DefaultEnvType(robot_model_));
  }

  void TearDown() override
  {
  }

protected:
  bool robot_model_ok_;

  robot_model::RobotModelPtr robot_model_;

  collision_detection::CollisionEnvPtr c_env_;

  collision_detection::AllowedCollisionMatrixPtr acm_;

  std::string kinect_dae_resource_;
};

TEST_F(FclCollisionDetectionTester, InitOK)
{
  ASSERT_TRUE(robot_model_ok_);
}

TEST_F(FclCollisionDetectionTester, DefaultNotInCollision)
{
  robot_state::RobotState robot_state(robot_model_);
  robot_state.setToDefaultValues();
  robot_state.update();

  collision_detection::CollisionRequest req;
  collision_detection::CollisionResult res;
  c_env_->checkSelfCollision(req, res, robot_state, *acm_);
  ASSERT_FALSE(res.collision);
}

TEST_F(FclCollisionDetectionTester, LinksInCollision)
{
  collision_detection::CollisionRequest req;
  collision_detection::CollisionResult res1;
  collision_detection::CollisionResult res2;
  collision_detection::CollisionResult res3;
  // req.contacts = true;
  // req.max_contacts = 100;

  robot_state::RobotState robot_state(robot_model_);
  robot_state.setToDefaultValues();
  robot_state.update();

  Eigen::Isometry3d offset = Eigen::Isometry3d::Identity();
  offset.translation().x() = .01;

  //  robot_state.getLinkState("base_link")->updateGivenGlobalLinkTransform(Eigen::Isometry3d::Identity());
  //  robot_state.getLinkState("base_bellow_link")->updateGivenGlobalLinkTransform(offset);
  robot_state.updateStateWithLinkAt("base_link", Eigen::Isometry3d::Identity());
  robot_state.updateStateWithLinkAt("base_bellow_link", offset);
  robot_state.update();

  acm_->setEntry("base_link", "base_bellow_link", false);
  c_env_->checkSelfCollision(req, res1, robot_state, *acm_);
  ASSERT_TRUE(res1.collision);

  acm_->setEntry("base_link", "base_bellow_link", true);
  c_env_->checkSelfCollision(req, res2, robot_state, *acm_);
  ASSERT_FALSE(res2.collision);

  //  req.verbose = true;
  //  robot_state.getLinkState("r_gripper_palm_link")->updateGivenGlobalLinkTransform(Eigen::Isometry3d::Identity());
  //  robot_state.getLinkState("l_gripper_palm_link")->updateGivenGlobalLinkTransform(offset);
  robot_state.updateStateWithLinkAt("r_gripper_palm_link", Eigen::Isometry3d::Identity());
  robot_state.updateStateWithLinkAt("l_gripper_palm_link", offset);
  robot_state.update();

  acm_->setEntry("r_gripper_palm_link", "l_gripper_palm_link", false);
  c_env_->checkSelfCollision(req, res3, robot_state, *acm_);
  ASSERT_TRUE(res3.collision);
}

TEST_F(FclCollisionDetectionTester, ContactReporting)
{
  collision_detection::CollisionRequest req;
  req.contacts = true;
  req.max_contacts = 1;

  robot_state::RobotState robot_state(robot_model_);
  robot_state.setToDefaultValues();
  robot_state.update();

  Eigen::Isometry3d offset = Eigen::Isometry3d::Identity();
  offset.translation().x() = .01;

  //  robot_state.getLinkState("base_link")->updateGivenGlobalLinkTransform(Eigen::Isometry3d::Identity());
  //  robot_state.getLinkState("base_bellow_link")->updateGivenGlobalLinkTransform(offset);
  //  robot_state.getLinkState("r_gripper_palm_link")->updateGivenGlobalLinkTransform(Eigen::Isometry3d::Identity());
  //  robot_state.getLinkState("l_gripper_palm_link")->updateGivenGlobalLinkTransform(offset);

  robot_state.updateStateWithLinkAt("base_link", Eigen::Isometry3d::Identity());
  robot_state.updateStateWithLinkAt("base_bellow_link", offset);
  robot_state.updateStateWithLinkAt("r_gripper_palm_link", Eigen::Isometry3d::Identity());
  robot_state.updateStateWithLinkAt("l_gripper_palm_link", offset);
  robot_state.update();

  acm_->setEntry("base_link", "base_bellow_link", false);
  acm_->setEntry("r_gripper_palm_link", "l_gripper_palm_link", false);

  collision_detection::CollisionResult res;
  c_env_->checkSelfCollision(req, res, robot_state, *acm_);
  ASSERT_TRUE(res.collision);
  EXPECT_EQ(res.contacts.size(), 1u);
  EXPECT_EQ(res.contacts.begin()->second.size(), 1u);

  res.clear();
  req.max_contacts = 2;
  req.max_contacts_per_pair = 1;
  //  req.verbose = true;
  c_env_->checkSelfCollision(req, res, robot_state, *acm_);
  ASSERT_TRUE(res.collision);
  EXPECT_EQ(res.contacts.size(), 2u);
  EXPECT_EQ(res.contacts.begin()->second.size(), 1u);

  res.contacts.clear();
  res.contact_count = 0;

  req.max_contacts = 10;
  req.max_contacts_per_pair = 2;
  acm_.reset(new collision_detection::AllowedCollisionMatrix(robot_model_->getLinkModelNames(), false));
  c_env_->checkSelfCollision(req, res, robot_state, *acm_);
  ASSERT_TRUE(res.collision);
  EXPECT_LE(res.contacts.size(), 10u);
  EXPECT_LE(res.contact_count, 10u);
}

TEST_F(FclCollisionDetectionTester, ContactPositions)
{
  collision_detection::CollisionRequest req;
  req.contacts = true;
  req.max_contacts = 1;

  robot_state::RobotState robot_state(robot_model_);
  robot_state.setToDefaultValues();
  robot_state.update();

  Eigen::Isometry3d pos1 = Eigen::Isometry3d::Identity();
  Eigen::Isometry3d pos2 = Eigen::Isometry3d::Identity();

  pos1.translation().x() = 5.0;
  pos2.translation().x() = 5.01;

  //  robot_state.getLinkState("r_gripper_palm_link")->updateGivenGlobalLinkTransform(pos1);
  //  robot_state.getLinkState("l_gripper_palm_link")->updateGivenGlobalLinkTransform(pos2);
  robot_state.updateStateWithLinkAt("r_gripper_palm_link", pos1);
  robot_state.updateStateWithLinkAt("l_gripper_palm_link", pos2);
  robot_state.update();

  acm_->setEntry("r_gripper_palm_link", "l_gripper_palm_link", false);

  collision_detection::CollisionResult res;
  c_env_->checkSelfCollision(req, res, robot_state, *acm_);
  ASSERT_TRUE(res.collision);
  ASSERT_EQ(res.contacts.size(), 1u);
  ASSERT_EQ(res.contacts.begin()->second.size(), 1u);

  for (collision_detection::CollisionResult::ContactMap::const_iterator it = res.contacts.begin();
       it != res.contacts.end(); it++)
  {
    EXPECT_NEAR(it->second[0].pos.x(), 5.0, .33);
  }

  pos1 = Eigen::Isometry3d(Eigen::Translation3d(3.0, 0.0, 0.0) * Eigen::Quaterniond::Identity());
  pos2 = Eigen::Isometry3d(Eigen::Translation3d(3.0, 0.0, 0.0) * Eigen::Quaterniond(0.965, 0.0, 0.258, 0.0));
  //  robot_state.getLinkState("r_gripper_palm_link")->updateGivenGlobalLinkTransform(pos1);
  //  robot_state.getLinkState("l_gripper_palm_link")->updateGivenGlobalLinkTransform(pos2);
  robot_state.updateStateWithLinkAt("r_gripper_palm_link", pos1);
  robot_state.updateStateWithLinkAt("l_gripper_palm_link", pos2);
  robot_state.update();

  collision_detection::CollisionResult res2;
  c_env_->checkSelfCollision(req, res2, robot_state, *acm_);
  ASSERT_TRUE(res2.collision);
  ASSERT_EQ(res2.contacts.size(), 1u);
  ASSERT_EQ(res2.contacts.begin()->second.size(), 1u);

  for (collision_detection::CollisionResult::ContactMap::const_iterator it = res2.contacts.begin();
       it != res2.contacts.end(); it++)
  {
    EXPECT_NEAR(it->second[0].pos.x(), 3.0, 0.33);
  }

  pos1 = Eigen::Isometry3d(Eigen::Translation3d(3.0, 0.0, 0.0) * Eigen::Quaterniond::Identity());
  pos2 = Eigen::Isometry3d(Eigen::Translation3d(3.0, 0.0, 0.0) * Eigen::Quaterniond(M_PI / 4.0, 0.0, M_PI / 4.0, 0.0));
  //  robot_state.getLinkState("r_gripper_palm_link")->updateGivenGlobalLinkTransform(pos1);
  //  robot_state.getLinkState("l_gripper_palm_link")->updateGivenGlobalLinkTransform(pos2);
  robot_state.updateStateWithLinkAt("r_gripper_palm_link", pos1);
  robot_state.updateStateWithLinkAt("l_gripper_palm_link", pos2);
  robot_state.update();

  collision_detection::CollisionResult res3;
  c_env_->checkSelfCollision(req, res2, robot_state, *acm_);
  ASSERT_FALSE(res3.collision);
}

TEST_F(FclCollisionDetectionTester, AttachedBodyTester)
{
  collision_detection::CollisionRequest req;
  collision_detection::CollisionResult res;

  acm_.reset(new collision_detection::AllowedCollisionMatrix(robot_model_->getLinkModelNames(), true));

  robot_state::RobotState robot_state(robot_model_);
  robot_state.setToDefaultValues();
  robot_state.update();

  Eigen::Isometry3d pos1 = Eigen::Isometry3d::Identity();
  pos1.translation().x() = 5.0;

  //  robot_state.getLinkState("r_gripper_palm_link")->updateGivenGlobalLinkTransform(pos1);
  robot_state.updateStateWithLinkAt("r_gripper_palm_link", pos1);
  robot_state.update();
  c_env_->checkSelfCollision(req, res, robot_state, *acm_);
  ASSERT_FALSE(res.collision);

  shapes::Shape* shape = new shapes::Box(.1, .1, .1);
  c_env_->getWorld()->addToObject("box", shapes::ShapeConstPtr(shape), pos1);

  res = collision_detection::CollisionResult();
  c_env_->checkRobotCollision(req, res, robot_state, *acm_);
  ASSERT_TRUE(res.collision);

  // deletes shape
  c_env_->getWorld()->removeObject("box");

  shape = new shapes::Box(.1, .1, .1);
  std::vector<shapes::ShapeConstPtr> shapes;
  EigenSTL::vector_Isometry3d poses;
  shapes.push_back(shapes::ShapeConstPtr(shape));
  poses.push_back(Eigen::Isometry3d::Identity());
  std::vector<std::string> touch_links;
  robot_state.attachBody("box", shapes, poses, touch_links, "r_gripper_palm_link");

  res = collision_detection::CollisionResult();
  c_env_->checkSelfCollision(req, res, robot_state, *acm_);
  ASSERT_TRUE(res.collision);

  // deletes shape
  robot_state.clearAttachedBody("box");

  touch_links.push_back("r_gripper_palm_link");
  touch_links.push_back("r_gripper_motor_accelerometer_link");
  shapes[0].reset(new shapes::Box(.1, .1, .1));
  robot_state.attachBody("box", shapes, poses, touch_links, "r_gripper_palm_link");
  robot_state.update();

  res = collision_detection::CollisionResult();
  c_env_->checkSelfCollision(req, res, robot_state, *acm_);
  ASSERT_FALSE(res.collision);

  pos1.translation().x() = 5.01;
  shapes::Shape* coll = new shapes::Box(.1, .1, .1);
  c_env_->getWorld()->addToObject("coll", shapes::ShapeConstPtr(coll), pos1);
  res = collision_detection::CollisionResult();
  c_env_->checkRobotCollision(req, res, robot_state, *acm_);
  ASSERT_TRUE(res.collision);

  acm_->setEntry("coll", "r_gripper_palm_link", true);
  res = collision_detection::CollisionResult();
  c_env_->checkRobotCollision(req, res, robot_state, *acm_);
  ASSERT_TRUE(res.collision);
}

TEST_F(FclCollisionDetectionTester, DiffSceneTester)
{
  robot_state::RobotState robot_state(robot_model_);
  robot_state.setToDefaultValues();
  robot_state.update();

  collision_detection::CollisionRequest req;
  collision_detection::CollisionResult res;
  collision_detection::CollisionEnvFCL* casted_env_pointer =
      dynamic_cast<collision_detection::CollisionEnvFCL*>(c_env_.get());
  collision_detection::CollisionEnvFCL new_c_env(*casted_env_pointer, c_env_->getWorld());

<<<<<<< HEAD
  auto before = std::chrono::system_clock::now();
  new_crobot.checkSelfCollision(req, res, robot_state);
  double first_check =
      std::chrono::duration_cast<std::chrono::seconds>(std::chrono::system_clock::now() - before).count();
  before = std::chrono::system_clock::now();
  new_crobot.checkSelfCollision(req, res, robot_state);
  double second_check =
      std::chrono::duration_cast<std::chrono::seconds>(std::chrono::system_clock::now() - before).count();
=======
  ros::WallTime before = ros::WallTime::now();
  new_c_env.checkSelfCollision(req, res, robot_state);
  double first_check = (ros::WallTime::now() - before).toSec();
  before = ros::WallTime::now();
  new_c_env.checkSelfCollision(req, res, robot_state);
  double second_check = (ros::WallTime::now() - before).toSec();
>>>>>>> 1a308e47

  EXPECT_LT(fabs(first_check - second_check), .05);

  std::vector<shapes::ShapeConstPtr> shapes;
  shapes.resize(1);

  shapes[0].reset(shapes::createMeshFromResource(kinect_dae_resource_));

  EigenSTL::vector_Isometry3d poses;
  poses.push_back(Eigen::Isometry3d::Identity());

  std::vector<std::string> touch_links;
  robot_state.attachBody("kinect", shapes, poses, touch_links, "r_gripper_palm_link");

<<<<<<< HEAD
  before = std::chrono::system_clock::now();
  new_crobot.checkSelfCollision(req, res, robot_state);
  first_check = std::chrono::duration_cast<std::chrono::seconds>(std::chrono::system_clock::now() - before).count();
  before = std::chrono::system_clock::now();
  new_crobot.checkSelfCollision(req, res, robot_state);
  second_check = std::chrono::duration_cast<std::chrono::seconds>(std::chrono::system_clock::now() - before).count();
=======
  before = ros::WallTime::now();
  new_c_env.checkSelfCollision(req, res, robot_state);
  first_check = (ros::WallTime::now() - before).toSec();
  before = ros::WallTime::now();
  new_c_env.checkSelfCollision(req, res, robot_state);
  second_check = (ros::WallTime::now() - before).toSec();
>>>>>>> 1a308e47

  // the first check is going to take a while, as data must be constructed
  EXPECT_LT(second_check, .1);

<<<<<<< HEAD
  collision_detection::CollisionRobotFCL other_new_crobot(
      *(dynamic_cast<collision_detection::CollisionRobotFCL*>(crobot_.get())));
  before = std::chrono::system_clock::now();
  new_crobot.checkSelfCollision(req, res, robot_state);
  first_check = std::chrono::duration_cast<std::chrono::seconds>(std::chrono::system_clock::now() - before).count();
  before = std::chrono::system_clock::now();
  new_crobot.checkSelfCollision(req, res, robot_state);
  second_check = std::chrono::duration_cast<std::chrono::seconds>(std::chrono::system_clock::now() - before).count();
=======
  collision_detection::CollisionEnvFCL other_new_c_env(*casted_env_pointer, c_env_->getWorld());
  before = ros::WallTime::now();
  new_c_env.checkSelfCollision(req, res, robot_state);
  first_check = (ros::WallTime::now() - before).toSec();
  before = ros::WallTime::now();
  new_c_env.checkSelfCollision(req, res, robot_state);
  second_check = (ros::WallTime::now() - before).toSec();
>>>>>>> 1a308e47

  EXPECT_LT(fabs(first_check - second_check), .05);
}

TEST_F(FclCollisionDetectionTester, ConvertObjectToAttached)
{
  collision_detection::CollisionRequest req;
  collision_detection::CollisionResult res;

  shapes::ShapeConstPtr shape(shapes::createMeshFromResource(kinect_dae_resource_));
  Eigen::Isometry3d pos1 = Eigen::Isometry3d::Identity();
  Eigen::Isometry3d pos2 = Eigen::Isometry3d::Identity();
  pos2.translation().x() = 10.0;

  c_env_->getWorld()->addToObject("kinect", shape, pos1);

  robot_state::RobotState robot_state(robot_model_);
  robot_state.setToDefaultValues();
  robot_state.update();

<<<<<<< HEAD
  auto before = std::chrono::system_clock::now();
  cworld_->checkRobotCollision(req, res, *crobot_, robot_state);
  double first_check =
      std::chrono::duration_cast<std::chrono::seconds>(std::chrono::system_clock::now() - before).count();
  before = std::chrono::system_clock::now();
  cworld_->checkRobotCollision(req, res, *crobot_, robot_state);
  double second_check =
      std::chrono::duration_cast<std::chrono::seconds>(std::chrono::system_clock::now() - before).count();
=======
  ros::WallTime before = ros::WallTime::now();
  c_env_->checkRobotCollision(req, res, robot_state);
  double first_check = (ros::WallTime::now() - before).toSec();
  before = ros::WallTime::now();
  c_env_->checkRobotCollision(req, res, robot_state);
  double second_check = (ros::WallTime::now() - before).toSec();
>>>>>>> 1a308e47

  EXPECT_LT(second_check, .05);

  collision_detection::CollisionEnv::ObjectConstPtr object = c_env_->getWorld()->getObject("kinect");
  c_env_->getWorld()->removeObject("kinect");

  robot_state::RobotState robot_state1(robot_model_);
  robot_state::RobotState robot_state2(robot_model_);
  robot_state1.setToDefaultValues();
  robot_state2.setToDefaultValues();
  robot_state1.update();
  robot_state2.update();

  std::vector<std::string> touch_links;
  robot_state1.attachBody("kinect", object->shapes_, object->shape_poses_, touch_links, "r_gripper_palm_link");

  EigenSTL::vector_Isometry3d other_poses;
  other_poses.push_back(pos2);

  // This creates a new set of constant properties for the attached body, which happens to be the same as the one above;
  robot_state2.attachBody("kinect", object->shapes_, object->shape_poses_, touch_links, "r_gripper_palm_link");

  // going to take a while, but that's fine
  res = collision_detection::CollisionResult();
  c_env_->checkSelfCollision(req, res, robot_state1);

  EXPECT_TRUE(res.collision);

<<<<<<< HEAD
  before = std::chrono::system_clock::now();
  crobot_->checkSelfCollision(req, res, robot_state1, *acm_);
  first_check = std::chrono::duration_cast<std::chrono::seconds>(std::chrono::system_clock::now() - before).count();
  before = std::chrono::system_clock::now();
  req.verbose = true;
  res = collision_detection::CollisionResult();
  crobot_->checkSelfCollision(req, res, robot_state2, *acm_);
  second_check = std::chrono::duration_cast<std::chrono::seconds>(std::chrono::system_clock::now() - before).count();
=======
  before = ros::WallTime::now();
  c_env_->checkSelfCollision(req, res, robot_state1, *acm_);
  first_check = (ros::WallTime::now() - before).toSec();
  before = ros::WallTime::now();
  req.verbose = true;
  res = collision_detection::CollisionResult();
  c_env_->checkSelfCollision(req, res, robot_state2, *acm_);
  second_check = (ros::WallTime::now() - before).toSec();
>>>>>>> 1a308e47

  EXPECT_LT(first_check, .05);
  EXPECT_LT(fabs(first_check - second_check), .1);
}

TEST_F(FclCollisionDetectionTester, TestCollisionMapAdditionSpeed)
{
  EigenSTL::vector_Isometry3d poses;
  std::vector<shapes::ShapeConstPtr> shapes;
  for (unsigned int i = 0; i < 10000; i++)
  {
    poses.push_back(Eigen::Isometry3d::Identity());
    shapes.push_back(shapes::ShapeConstPtr(new shapes::Box(.01, .01, .01)));
  }
<<<<<<< HEAD
  auto start = std::chrono::system_clock::now();
  cworld_->getWorld()->addToObject("map", shapes, poses);
  double t = std::chrono::duration_cast<std::chrono::seconds>(std::chrono::system_clock::now() - start).count();
=======
  ros::WallTime start = ros::WallTime::now();
  c_env_->getWorld()->addToObject("map", shapes, poses);
  double t = (ros::WallTime::now() - start).toSec();
>>>>>>> 1a308e47
  EXPECT_GE(1.0, t);
  // this is not really a failure; it is just that slow;
  // looking into doing collision checking with a voxel grid.
  RCLCPP_INFO(rclcpp::get_logger("collision_detection.fcl"), "Adding boxes took %g", t);
}

TEST_F(FclCollisionDetectionTester, MoveMesh)
{
  robot_state::RobotState robot_state1(robot_model_);
  robot_state1.setToDefaultValues();
  robot_state1.update();

  Eigen::Isometry3d kinect_pose;
  kinect_pose.setIdentity();
  shapes::ShapePtr kinect_shape;
  kinect_shape.reset(shapes::createMeshFromResource(kinect_dae_resource_));

  c_env_->getWorld()->addToObject("kinect", kinect_shape, kinect_pose);

  Eigen::Isometry3d np;
  for (unsigned int i = 0; i < 5; i++)
  {
    np = Eigen::Translation3d(i * .001, i * .001, i * .001) * Eigen::Quaterniond::Identity();
    c_env_->getWorld()->moveShapeInObject("kinect", kinect_shape, np);
    collision_detection::CollisionRequest req;
    collision_detection::CollisionResult res;
    c_env_->checkCollision(req, res, robot_state1, *acm_);
  }
}

TEST_F(FclCollisionDetectionTester, TestChangingShapeSize)
{
  robot_state::RobotState robot_state1(robot_model_);
  robot_state1.setToDefaultValues();
  robot_state1.update();

  collision_detection::CollisionRequest req1;
  collision_detection::CollisionResult res1;

  ASSERT_FALSE(res1.collision);

  EigenSTL::vector_Isometry3d poses;
  std::vector<shapes::ShapeConstPtr> shapes;
  for (unsigned int i = 0; i < 5; i++)
  {
    c_env_->getWorld()->removeObject("shape");
    shapes.clear();
    poses.clear();
    shapes.push_back(shapes::ShapeConstPtr(new shapes::Box(1 + i * .0001, 1 + i * .0001, 1 + i * .0001)));
    poses.push_back(Eigen::Isometry3d::Identity());
    c_env_->getWorld()->addToObject("shape", shapes, poses);
    collision_detection::CollisionRequest req;
    collision_detection::CollisionResult res;
    c_env_->checkCollision(req, res, robot_state1, *acm_);
    ASSERT_TRUE(res.collision);
  }

  Eigen::Isometry3d kinect_pose = Eigen::Isometry3d::Identity();
  shapes::ShapePtr kinect_shape;
  kinect_shape.reset(shapes::createMeshFromResource(kinect_dae_resource_));
  c_env_->getWorld()->addToObject("kinect", kinect_shape, kinect_pose);
  collision_detection::CollisionRequest req2;
  collision_detection::CollisionResult res2;
  c_env_->checkCollision(req2, res2, robot_state1, *acm_);
  ASSERT_TRUE(res2.collision);
  for (unsigned int i = 0; i < 5; i++)
  {
    c_env_->getWorld()->removeObject("shape");
    shapes.clear();
    poses.clear();
    shapes.push_back(shapes::ShapeConstPtr(new shapes::Box(1 + i * .0001, 1 + i * .0001, 1 + i * .0001)));
    poses.push_back(Eigen::Isometry3d::Identity());
    c_env_->getWorld()->addToObject("shape", shapes, poses);
    collision_detection::CollisionRequest req;
    collision_detection::CollisionResult res;
    c_env_->checkCollision(req, res, robot_state1, *acm_);
    ASSERT_TRUE(res.collision);
  }
}

int main(int argc, char** argv)
{
  testing::InitGoogleTest(&argc, argv);
  return RUN_ALL_TESTS();
}<|MERGE_RESOLUTION|>--- conflicted
+++ resolved
@@ -342,23 +342,14 @@
       dynamic_cast<collision_detection::CollisionEnvFCL*>(c_env_.get());
   collision_detection::CollisionEnvFCL new_c_env(*casted_env_pointer, c_env_->getWorld());
 
-<<<<<<< HEAD
   auto before = std::chrono::system_clock::now();
-  new_crobot.checkSelfCollision(req, res, robot_state);
+  new_c_env.checkSelfCollision(req, res, robot_state);
   double first_check =
       std::chrono::duration_cast<std::chrono::seconds>(std::chrono::system_clock::now() - before).count();
   before = std::chrono::system_clock::now();
-  new_crobot.checkSelfCollision(req, res, robot_state);
+  new_c_env.checkSelfCollision(req, res, robot_state);
   double second_check =
       std::chrono::duration_cast<std::chrono::seconds>(std::chrono::system_clock::now() - before).count();
-=======
-  ros::WallTime before = ros::WallTime::now();
-  new_c_env.checkSelfCollision(req, res, robot_state);
-  double first_check = (ros::WallTime::now() - before).toSec();
-  before = ros::WallTime::now();
-  new_c_env.checkSelfCollision(req, res, robot_state);
-  double second_check = (ros::WallTime::now() - before).toSec();
->>>>>>> 1a308e47
 
   EXPECT_LT(fabs(first_check - second_check), .05);
 
@@ -373,43 +364,23 @@
   std::vector<std::string> touch_links;
   robot_state.attachBody("kinect", shapes, poses, touch_links, "r_gripper_palm_link");
 
-<<<<<<< HEAD
-  before = std::chrono::system_clock::now();
-  new_crobot.checkSelfCollision(req, res, robot_state);
+  before = std::chrono::system_clock::now();
+  new_c_env.checkSelfCollision(req, res, robot_state);
   first_check = std::chrono::duration_cast<std::chrono::seconds>(std::chrono::system_clock::now() - before).count();
   before = std::chrono::system_clock::now();
-  new_crobot.checkSelfCollision(req, res, robot_state);
+  new_c_env.checkSelfCollision(req, res, robot_state);
   second_check = std::chrono::duration_cast<std::chrono::seconds>(std::chrono::system_clock::now() - before).count();
-=======
-  before = ros::WallTime::now();
-  new_c_env.checkSelfCollision(req, res, robot_state);
-  first_check = (ros::WallTime::now() - before).toSec();
-  before = ros::WallTime::now();
-  new_c_env.checkSelfCollision(req, res, robot_state);
-  second_check = (ros::WallTime::now() - before).toSec();
->>>>>>> 1a308e47
 
   // the first check is going to take a while, as data must be constructed
   EXPECT_LT(second_check, .1);
 
-<<<<<<< HEAD
-  collision_detection::CollisionRobotFCL other_new_crobot(
-      *(dynamic_cast<collision_detection::CollisionRobotFCL*>(crobot_.get())));
-  before = std::chrono::system_clock::now();
-  new_crobot.checkSelfCollision(req, res, robot_state);
+  collision_detection::CollisionEnvFCL other_new_c_env(*casted_env_pointer, c_env_->getWorld());
+  before = std::chrono::system_clock::now();
+  new_c_env.checkSelfCollision(req, res, robot_state);
   first_check = std::chrono::duration_cast<std::chrono::seconds>(std::chrono::system_clock::now() - before).count();
   before = std::chrono::system_clock::now();
-  new_crobot.checkSelfCollision(req, res, robot_state);
+  new_c_env.checkSelfCollision(req, res, robot_state);
   second_check = std::chrono::duration_cast<std::chrono::seconds>(std::chrono::system_clock::now() - before).count();
-=======
-  collision_detection::CollisionEnvFCL other_new_c_env(*casted_env_pointer, c_env_->getWorld());
-  before = ros::WallTime::now();
-  new_c_env.checkSelfCollision(req, res, robot_state);
-  first_check = (ros::WallTime::now() - before).toSec();
-  before = ros::WallTime::now();
-  new_c_env.checkSelfCollision(req, res, robot_state);
-  second_check = (ros::WallTime::now() - before).toSec();
->>>>>>> 1a308e47
 
   EXPECT_LT(fabs(first_check - second_check), .05);
 }
@@ -430,23 +401,14 @@
   robot_state.setToDefaultValues();
   robot_state.update();
 
-<<<<<<< HEAD
   auto before = std::chrono::system_clock::now();
-  cworld_->checkRobotCollision(req, res, *crobot_, robot_state);
+  c_env_->checkRobotCollision(req, res, robot_state);
   double first_check =
       std::chrono::duration_cast<std::chrono::seconds>(std::chrono::system_clock::now() - before).count();
   before = std::chrono::system_clock::now();
-  cworld_->checkRobotCollision(req, res, *crobot_, robot_state);
+  c_env_->checkRobotCollision(req, res, robot_state);
   double second_check =
       std::chrono::duration_cast<std::chrono::seconds>(std::chrono::system_clock::now() - before).count();
-=======
-  ros::WallTime before = ros::WallTime::now();
-  c_env_->checkRobotCollision(req, res, robot_state);
-  double first_check = (ros::WallTime::now() - before).toSec();
-  before = ros::WallTime::now();
-  c_env_->checkRobotCollision(req, res, robot_state);
-  double second_check = (ros::WallTime::now() - before).toSec();
->>>>>>> 1a308e47
 
   EXPECT_LT(second_check, .05);
 
@@ -475,25 +437,14 @@
 
   EXPECT_TRUE(res.collision);
 
-<<<<<<< HEAD
-  before = std::chrono::system_clock::now();
-  crobot_->checkSelfCollision(req, res, robot_state1, *acm_);
+  before = std::chrono::system_clock::now();
+  c_env_->checkSelfCollision(req, res, robot_state1, *acm_);
   first_check = std::chrono::duration_cast<std::chrono::seconds>(std::chrono::system_clock::now() - before).count();
   before = std::chrono::system_clock::now();
   req.verbose = true;
   res = collision_detection::CollisionResult();
-  crobot_->checkSelfCollision(req, res, robot_state2, *acm_);
+  c_env_->checkSelfCollision(req, res, robot_state2, *acm_);
   second_check = std::chrono::duration_cast<std::chrono::seconds>(std::chrono::system_clock::now() - before).count();
-=======
-  before = ros::WallTime::now();
-  c_env_->checkSelfCollision(req, res, robot_state1, *acm_);
-  first_check = (ros::WallTime::now() - before).toSec();
-  before = ros::WallTime::now();
-  req.verbose = true;
-  res = collision_detection::CollisionResult();
-  c_env_->checkSelfCollision(req, res, robot_state2, *acm_);
-  second_check = (ros::WallTime::now() - before).toSec();
->>>>>>> 1a308e47
 
   EXPECT_LT(first_check, .05);
   EXPECT_LT(fabs(first_check - second_check), .1);
@@ -508,15 +459,9 @@
     poses.push_back(Eigen::Isometry3d::Identity());
     shapes.push_back(shapes::ShapeConstPtr(new shapes::Box(.01, .01, .01)));
   }
-<<<<<<< HEAD
   auto start = std::chrono::system_clock::now();
-  cworld_->getWorld()->addToObject("map", shapes, poses);
+  c_env_->getWorld()->addToObject("map", shapes, poses);
   double t = std::chrono::duration_cast<std::chrono::seconds>(std::chrono::system_clock::now() - start).count();
-=======
-  ros::WallTime start = ros::WallTime::now();
-  c_env_->getWorld()->addToObject("map", shapes, poses);
-  double t = (ros::WallTime::now() - start).toSec();
->>>>>>> 1a308e47
   EXPECT_GE(1.0, t);
   // this is not really a failure; it is just that slow;
   // looking into doing collision checking with a voxel grid.
