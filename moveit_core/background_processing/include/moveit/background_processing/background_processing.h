/*********************************************************************
 * Software License Agreement (BSD License)
 *
 *  Copyright (c) 2012, Willow Garage, Inc.
 *  All rights reserved.
 *
 *  Redistribution and use in source and binary forms, with or without
 *  modification, are permitted provided that the following conditions
 *  are met:
 *
 *   * Redistributions of source code must retain the above copyright
 *     notice, this list of conditions and the following disclaimer.
 *   * Redistributions in binary form must reproduce the above
 *     copyright notice, this list of conditions and the following
 *     disclaimer in the documentation and/or other materials provided
 *     with the distribution.
 *   * Neither the name of Willow Garage nor the names of its
 *     contributors may be used to endorse or promote products derived
 *     from this software without specific prior written permission.
 *
 *  THIS SOFTWARE IS PROVIDED BY THE COPYRIGHT HOLDERS AND CONTRIBUTORS
 *  "AS IS" AND ANY EXPRESS OR IMPLIED WARRANTIES, INCLUDING, BUT NOT
 *  LIMITED TO, THE IMPLIED WARRANTIES OF MERCHANTABILITY AND FITNESS
 *  FOR A PARTICULAR PURPOSE ARE DISCLAIMED. IN NO EVENT SHALL THE
 *  COPYRIGHT OWNER OR CONTRIBUTORS BE LIABLE FOR ANY DIRECT, INDIRECT,
 *  INCIDENTAL, SPECIAL, EXEMPLARY, OR CONSEQUENTIAL DAMAGES (INCLUDING,
 *  BUT NOT LIMITED TO, PROCUREMENT OF SUBSTITUTE GOODS OR SERVICES;
 *  LOSS OF USE, DATA, OR PROFITS; OR BUSINESS INTERRUPTION) HOWEVER
 *  CAUSED AND ON ANY THEORY OF LIABILITY, WHETHER IN CONTRACT, STRICT
 *  LIABILITY, OR TORT (INCLUDING NEGLIGENCE OR OTHERWISE) ARISING IN
 *  ANY WAY OUT OF THE USE OF THIS SOFTWARE, EVEN IF ADVISED OF THE
 *  POSSIBILITY OF SUCH DAMAGE.
 *********************************************************************/

/* Author: Ioan Sucan */

#pragma once

#include <deque>
#include <string>
#include <boost/thread.hpp>
#include <boost/function.hpp>
#include <boost/noncopyable.hpp>
#include <memory>

namespace moveit
{
/** \brief This namespace includes classes and functions that are
    helpful in the implementation of other MoveIt components. This is
    not code specific to the functionality provided by MoveIt. */
namespace tools
{
/** \brief This class provides simple API for executing background
    jobs. A queue of jobs is created and the specified jobs are
    executed in order, one at a time. */
class BackgroundProcessing : private boost::noncopyable
{
public:
  /** \brief Events for jobs */
  enum JobEvent
  {
    /// Called when a job is added to the queue
    ADD,
    /// Called when a job is removed from the queue without execution
    REMOVE,
    /// Called when a job is completed (and removed from the queue)
    COMPLETE
  };

  /** \brief The signature for callback triggered when job events take place: the event that took place and the name of
   * the job */
  typedef boost::function<void(JobEvent, const std::string&)> JobUpdateCallback;

  /** \brief The signature for job callbacks */
  typedef boost::function<void()> JobCallback;

  /** \brief Constructor. The background thread is activated automatically. */
  BackgroundProcessing();

  /** \brief Finishes currently executing job, clears the remaining queue. */
  ~BackgroundProcessing();

  /** \brief Add a job to the queue of jobs to execute. A name is also specifies for the job */
  void addJob(const JobCallback& job, const std::string& name);

  /** \brief Get the size of the queue of jobs (includes currently processed job). */
  std::size_t getJobCount() const;

  /** \brief Clear the queue of jobs */
  void clear();

  /** \brief Set the callback to be triggered when events in JobEvent take place */
  void setJobUpdateEvent(const JobUpdateCallback& event);

  /** \brief Clear the callback to be triggered when events in JobEvent take place */
  void clearJobUpdateEvent();

private:
  std::unique_ptr<boost::thread> processing_thread_;
  bool run_processing_thread_;

  mutable boost::mutex action_lock_;
  boost::condition_variable new_action_condition_;
  std::deque<JobCallback> actions_;
  std::deque<std::string> action_names_;

  JobUpdateCallback queue_change_event_;

  bool processing_;

  void processingThread();
};
<<<<<<< HEAD
}  // namespace tools
}  // namespace moveit

#endif
=======
}
}
>>>>>>> 1a308e47
<|MERGE_RESOLUTION|>--- conflicted
+++ resolved
@@ -110,12 +110,5 @@
 
   void processingThread();
 };
-<<<<<<< HEAD
 }  // namespace tools
-}  // namespace moveit
-
-#endif
-=======
-}
-}
->>>>>>> 1a308e47
+}  // namespace moveit