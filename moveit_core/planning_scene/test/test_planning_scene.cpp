/*********************************************************************
 * Software License Agreement (BSD License)
 *
 *  Copyright (c) 2011, Willow Garage, Inc.
 *  All rights reserved.
 *
 *  Redistribution and use in source and binary forms, with or without
 *  modification, are permitted provided that the following conditions
 *  are met:
 *
 *   * Redistributions of source code must retain the above copyright
 *     notice, this list of conditions and the following disclaimer.
 *   * Redistributions in binary form must reproduce the above
 *     copyright notice, this list of conditions and the following
 *     disclaimer in the documentation and/or other materials provided
 *     with the distribution.
 *   * Neither the name of Willow Garage nor the names of its
 *     contributors may be used to endorse or promote products derived
 *     from this software without specific prior written permission.
 *
 *  THIS SOFTWARE IS PROVIDED BY THE COPYRIGHT HOLDERS AND CONTRIBUTORS
 *  "AS IS" AND ANY EXPRESS OR IMPLIED WARRANTIES, INCLUDING, BUT NOT
 *  LIMITED TO, THE IMPLIED WARRANTIES OF MERCHANTABILITY AND FITNESS
 *  FOR A PARTICULAR PURPOSE ARE DISCLAIMED. IN NO EVENT SHALL THE
 *  COPYRIGHT OWNER OR CONTRIBUTORS BE LIABLE FOR ANY DIRECT, INDIRECT,
 *  INCIDENTAL, SPECIAL, EXEMPLARY, OR CONSEQUENTIAL DAMAGES (INCLUDING,
 *  BUT NOT LIMITED TO, PROCUREMENT OF SUBSTITUTE GOODS OR SERVICES;
 *  LOSS OF USE, DATA, OR PROFITS; OR BUSINESS INTERRUPTION) HOWEVER
 *  CAUSED AND ON ANY THEORY OF LIABILITY, WHETHER IN CONTRACT, STRICT
 *  LIABILITY, OR TORT (INCLUDING NEGLIGENCE OR OTHERWISE) ARISING IN
 *  ANY WAY OUT OF THE USE OF THIS SOFTWARE, EVEN IF ADVISED OF THE
 *  POSSIBILITY OF SUCH DAMAGE.
 *********************************************************************/

/* Author: Ioan Sucan */

#include <gtest/gtest.h>
#include <moveit/collision_detection_fcl/collision_detector_allocator_fcl.h>
#include <moveit/planning_scene/planning_scene.h>
#include <moveit/utils/message_checks.h>
#include <moveit/utils/robot_model_test_utils.h>
#include <urdf_parser/urdf_parser.h>
#include <fstream>
#include <sstream>
#include <string>
#include <boost/filesystem/path.hpp>

TEST(PlanningScene, LoadRestore)
{
  urdf::ModelInterfaceSharedPtr urdf_model = moveit::core::loadModelInterface("pr2");
  srdf::ModelSharedPtr srdf_model(new srdf::Model());
  planning_scene::PlanningScene ps(urdf_model, srdf_model);
  moveit_msgs::msg::PlanningScene ps_msg;
  ps.getPlanningSceneMsg(ps_msg);
  EXPECT_EQ(ps.getName(), ps_msg.name);
  EXPECT_EQ(ps.getRobotModel()->getName(), ps_msg.robot_model_name);
  ps.setPlanningSceneMsg(ps_msg);
  EXPECT_EQ(ps.getName(), ps_msg.name);
  EXPECT_EQ(ps.getRobotModel()->getName(), ps_msg.robot_model_name);
}

TEST(PlanningScene, LoadRestoreDiff)
{
  urdf::ModelInterfaceSharedPtr urdf_model = moveit::core::loadModelInterface("pr2");
  srdf::ModelSharedPtr srdf_model(new srdf::Model());
  auto ps = std::make_shared<planning_scene::PlanningScene>(urdf_model, srdf_model);

  collision_detection::World& world = *ps->getWorldNonConst();

  /* add one object to ps's world */
  Eigen::Isometry3d id = Eigen::Isometry3d::Identity();
  world.addToObject("sphere", shapes::ShapeConstPtr(new shapes::Sphere(0.4)), id);

  /* ps can be written to and set from message */
  moveit_msgs::msg::PlanningScene ps_msg;
  ps_msg.robot_state.is_diff = true;
  EXPECT_TRUE(moveit::core::isEmpty(ps_msg));
  ps->getPlanningSceneMsg(ps_msg);
  ps->setPlanningSceneMsg(ps_msg);
  EXPECT_EQ(ps_msg.world.collision_objects.size(), 1u);
  EXPECT_EQ(ps_msg.world.collision_objects[0].id, "sphere");
  EXPECT_TRUE(world.hasObject("sphere"));

  /* test diff scene on top of ps */
  planning_scene::PlanningScenePtr next = ps->diff();
  /* world is inherited from ps */
  EXPECT_TRUE(next->getWorld()->hasObject("sphere"));

  /* object in overlay is only added in overlay */
  next->getWorldNonConst()->addToObject("sphere_in_next_only", shapes::ShapeConstPtr(new shapes::Sphere(0.5)), id);
  EXPECT_EQ(next->getWorld()->size(), 2u);
  EXPECT_EQ(ps->getWorld()->size(), 1u);

  /* the worlds used for collision detection contain one and two objects, respectively */
  EXPECT_EQ(ps->getCollisionEnv()->getWorld()->size(), 1u);
  EXPECT_EQ(ps->getCollisionEnvUnpadded()->getWorld()->size(), 1u);

  EXPECT_EQ(next->getCollisionEnv()->getWorld()->size(), 2u);
  EXPECT_EQ(next->getCollisionEnvUnpadded()->getWorld()->size(), 2u);

  /* maintained diff contains only overlay object */
  next->getPlanningSceneDiffMsg(ps_msg);
  EXPECT_EQ(ps_msg.world.collision_objects.size(), 1u);

  /* copy ps to next and apply diff */
  next->decoupleParent();
  moveit_msgs::msg::PlanningScene ps_msg2;

  /* diff is empty now */
  next->getPlanningSceneDiffMsg(ps_msg2);
  EXPECT_EQ(ps_msg2.world.collision_objects.size(), 0u);

  /* next's world contains both objects */
  next->getPlanningSceneMsg(ps_msg);
  EXPECT_EQ(ps_msg.world.collision_objects.size(), 2u);
  ps->setPlanningSceneMsg(ps_msg);
  EXPECT_EQ(ps->getWorld()->size(), 2u);
  EXPECT_EQ(ps->getCollisionEnv()->getWorld()->size(), 2u);
  EXPECT_EQ(ps->getCollisionEnvUnpadded()->getWorld()->size(), 2u);
}

TEST(PlanningScene, MakeAttachedDiff)
{
  urdf::ModelInterfaceSharedPtr urdf_model = moveit::core::loadModelInterface("pr2");
  srdf::ModelSharedPtr srdf_model(new srdf::Model());
  auto ps = std::make_shared<planning_scene::PlanningScene>(urdf_model, srdf_model);

  /* add a single object to ps's world */
  collision_detection::World& world = *ps->getWorldNonConst();
  Eigen::Isometry3d id = Eigen::Isometry3d::Identity();
  world.addToObject("sphere", shapes::ShapeConstPtr(new shapes::Sphere(0.4)), id);

  /* attach object in diff */
  planning_scene::PlanningScenePtr attached_object_diff_scene = ps->diff();

  moveit_msgs::msg::AttachedCollisionObject att_obj;
  att_obj.link_name = "r_wrist_roll_link";
  att_obj.object.operation = moveit_msgs::msg::CollisionObject::ADD;
  att_obj.object.id = "sphere";
  attached_object_diff_scene->processAttachedCollisionObjectMsg(att_obj);

  /* object is not in world anymore */
  EXPECT_EQ(attached_object_diff_scene->getWorld()->size(), 0u);
  /* it became part of the robot state though */
  EXPECT_TRUE(attached_object_diff_scene->getCurrentState().hasAttachedBody("sphere"));

  collision_detection::CollisionRequest req;
  collision_detection::CollisionResult res;
  attached_object_diff_scene->checkCollision(req, res);
  ps->checkCollision(req, res);
}

TEST(PlanningScene, isStateValid)
{
  moveit::core::RobotModelPtr robot_model = moveit::core::loadTestingRobotModel("pr2");
  auto ps = std::make_shared<planning_scene::PlanningScene>(robot_model->getURDF(), robot_model->getSRDF());
  moveit::core::RobotState current_state = ps->getCurrentState();
  if (ps->isStateColliding(current_state, "left_arm"))
  {
    EXPECT_FALSE(ps->isStateValid(current_state, "left_arm"));
  }
}

TEST(PlanningScene, loadGoodSceneGeometry)
{
  moveit::core::RobotModelPtr robot_model = moveit::core::loadTestingRobotModel("pr2");
  auto ps = std::make_shared<planning_scene::PlanningScene>(robot_model->getURDF(), robot_model->getSRDF());

  std::istringstream good_scene_geometry;
  good_scene_geometry.str("foobar_scene\n"
                          "* foo\n"
                          "0 0 0\n"
                          "0 0 0 1\n"
                          "1\n"
                          "box\n"
                          "2.58 1.36 0.31\n"
                          "1.49257 1.00222 0.170051\n"
                          "0 0 4.16377e-05 1\n"
                          "0 0 1 0.3\n"
                          "0\n"
                          "* bar\n"
                          "0 0 0\n"
                          "0 0 0 1\n"
                          "1\n"
                          "cylinder\n"
                          "0.02 0.0001\n"
                          "0.453709 0.499136 0.355051\n"
                          "0 0 4.16377e-05 1\n"
                          "1 0 0 1\n"
                          "0\n"
                          ".\n");
  EXPECT_TRUE(ps->loadGeometryFromStream(good_scene_geometry));
  EXPECT_EQ(ps->getName(), "foobar_scene");
  EXPECT_TRUE(ps->getWorld()->hasObject("foo"));
  EXPECT_TRUE(ps->getWorld()->hasObject("bar"));
  EXPECT_FALSE(ps->getWorld()->hasObject("baz"));  // Sanity check.
}

TEST(PlanningScene, loadBadSceneGeometry)
{
  moveit::core::RobotModelPtr robot_model = moveit::core::loadTestingRobotModel("pr2");
  auto ps = std::make_shared<planning_scene::PlanningScene>(robot_model->getURDF(), robot_model->getSRDF());
  std::istringstream empty_scene_geometry;

  // This should fail since there is no planning scene name and no end of geometry marker.
  EXPECT_FALSE(ps->loadGeometryFromStream(empty_scene_geometry));

  std::istringstream malformed_scene_geometry;
  malformed_scene_geometry.str("malformed_scene_geometry\n"
                               "* foo\n"
                               "1\n"
                               "box\n"
                               "2.58 1.36\n" /* Only two tokens; should be 3 */
                               "1.49257 1.00222 0.170051\n"
                               "0 0 4.16377e-05 1\n"
                               "0 0 1 0.3\n"
                               ".\n");
  EXPECT_FALSE(ps->loadGeometryFromStream(malformed_scene_geometry));
}

<<<<<<< HEAD
// Test the setting of a new collision detector type. For now, only FCL is available in MoveIt2.
// TODO(andyz): switch to a different type when one becomes available.
TEST(PlanningScene, switchCollisionDetectorType)
{
  moveit::core::RobotModelPtr robot_model = moveit::core::loadTestingRobotModel("pr2");
  auto ps = std::make_shared<planning_scene::PlanningScene>(robot_model->getURDF(), robot_model->getSRDF());
  moveit::core::RobotState current_state = ps->getCurrentState();
  if (ps->isStateColliding(current_state, "left_arm"))
  {
    EXPECT_FALSE(ps->isStateValid(current_state, "left_arm"));
  }

  ps->allocateCollisionDetector(collision_detection::CollisionDetectorAllocatorFCL::create());
  if (ps->isStateColliding(current_state, "left_arm"))
  {
    EXPECT_FALSE(ps->isStateValid(current_state, "left_arm"));
  }
}

TEST(PlanningScene, rememberMetadataWhenAttached)
{
  moveit::core::RobotModelPtr robot_model(moveit::core::RobotModelBuilder("empty_robot", "base_link").build());
  planning_scene::PlanningScene scene(robot_model);

  // prepare planning scene message to add a colored object
  moveit_msgs::msg::PlanningScene scene_msg;
  scene_msg.robot_model_name = robot_model->getName();
  scene_msg.is_diff = true;
  scene_msg.robot_state.is_diff = true;

  moveit_msgs::msg::CollisionObject co;
  co.header.frame_id = "base_link";
  co.id = "blue_sphere";
  co.operation = moveit_msgs::msg::CollisionObject::ADD;
  co.pose.orientation.w = 1.0;
  {
    // set valid primitive
    shape_msgs::msg::SolidPrimitive primitive;
    primitive.type = shape_msgs::msg::SolidPrimitive::SPHERE;
    primitive.dimensions.push_back(/* SPHERE_RADIUS */ 1.0);
    co.primitives.push_back(primitive);
    geometry_msgs::msg::Pose pose;
    pose.orientation.w = 1.0;
    co.primitive_poses.push_back(pose);
  }
  // meta-data 1: object type
  co.type.key = "blue_sphere_type";
  co.type.db = "{'type':'CustomDB'}";
  scene_msg.world.collision_objects.push_back(co);

  // meta-data 2: object color
  moveit_msgs::msg::ObjectColor color;
  color.id = co.id;
  color.color.b = 1.0;
  color.color.a = 1.0;
  scene_msg.object_colors.push_back(color);

  EXPECT_FALSE(scene.hasObjectColor(co.id)) << "scene knows color before adding it(?)";
  EXPECT_FALSE(scene.hasObjectType(co.id)) << "scene knows type before adding it(?)";

  // add object to scene
  scene.usePlanningSceneMsg(scene_msg);

  EXPECT_TRUE(scene.hasObjectColor(co.id)) << "scene failed to add object color";
  EXPECT_EQ(scene.getObjectColor(co.id), color.color) << "scene added wrong object color";
  EXPECT_TRUE(scene.hasObjectType(co.id)) << "scene failed to add object type";
  EXPECT_EQ(scene.getObjectType(co.id), co.type) << "scene added wrong object type";

  // attach object
  moveit_msgs::msg::AttachedCollisionObject aco;
  aco.object.operation = moveit_msgs::msg::CollisionObject::ADD;
  aco.object.id = co.id;
  aco.link_name = robot_model->getModelFrame();
  scene.processAttachedCollisionObjectMsg(aco);

  EXPECT_EQ(scene.getObjectColor(co.id), color.color) << "scene forgot object color after it got attached";
  EXPECT_EQ(scene.getObjectType(co.id), co.type) << "scene forgot object type after it got attached";

  // trying to remove object from the scene while it is attached is expected to fail
  co.operation = moveit_msgs::msg::CollisionObject::REMOVE;
  EXPECT_FALSE(scene.processCollisionObjectMsg(co))
      << "scene removed attached object from collision world (although it's not there)";

  // detach again right away
  aco.object.operation = moveit_msgs::msg::CollisionObject::REMOVE;
  scene.processAttachedCollisionObjectMsg(aco);

  EXPECT_EQ(scene.getObjectColor(co.id), color.color) << "scene forgot specified color after attach/detach";
  EXPECT_EQ(scene.getObjectType(co.id), co.type) << "scene forgot specified type after attach/detach";
}

=======
>>>>>>> 3c222496
int main(int argc, char** argv)
{
  testing::InitGoogleTest(&argc, argv);
  return RUN_ALL_TESTS();
}<|MERGE_RESOLUTION|>--- conflicted
+++ resolved
@@ -218,7 +218,6 @@
   EXPECT_FALSE(ps->loadGeometryFromStream(malformed_scene_geometry));
 }
 
-<<<<<<< HEAD
 // Test the setting of a new collision detector type. For now, only FCL is available in MoveIt2.
 // TODO(andyz): switch to a different type when one becomes available.
 TEST(PlanningScene, switchCollisionDetectorType)
@@ -238,80 +237,6 @@
   }
 }
 
-TEST(PlanningScene, rememberMetadataWhenAttached)
-{
-  moveit::core::RobotModelPtr robot_model(moveit::core::RobotModelBuilder("empty_robot", "base_link").build());
-  planning_scene::PlanningScene scene(robot_model);
-
-  // prepare planning scene message to add a colored object
-  moveit_msgs::msg::PlanningScene scene_msg;
-  scene_msg.robot_model_name = robot_model->getName();
-  scene_msg.is_diff = true;
-  scene_msg.robot_state.is_diff = true;
-
-  moveit_msgs::msg::CollisionObject co;
-  co.header.frame_id = "base_link";
-  co.id = "blue_sphere";
-  co.operation = moveit_msgs::msg::CollisionObject::ADD;
-  co.pose.orientation.w = 1.0;
-  {
-    // set valid primitive
-    shape_msgs::msg::SolidPrimitive primitive;
-    primitive.type = shape_msgs::msg::SolidPrimitive::SPHERE;
-    primitive.dimensions.push_back(/* SPHERE_RADIUS */ 1.0);
-    co.primitives.push_back(primitive);
-    geometry_msgs::msg::Pose pose;
-    pose.orientation.w = 1.0;
-    co.primitive_poses.push_back(pose);
-  }
-  // meta-data 1: object type
-  co.type.key = "blue_sphere_type";
-  co.type.db = "{'type':'CustomDB'}";
-  scene_msg.world.collision_objects.push_back(co);
-
-  // meta-data 2: object color
-  moveit_msgs::msg::ObjectColor color;
-  color.id = co.id;
-  color.color.b = 1.0;
-  color.color.a = 1.0;
-  scene_msg.object_colors.push_back(color);
-
-  EXPECT_FALSE(scene.hasObjectColor(co.id)) << "scene knows color before adding it(?)";
-  EXPECT_FALSE(scene.hasObjectType(co.id)) << "scene knows type before adding it(?)";
-
-  // add object to scene
-  scene.usePlanningSceneMsg(scene_msg);
-
-  EXPECT_TRUE(scene.hasObjectColor(co.id)) << "scene failed to add object color";
-  EXPECT_EQ(scene.getObjectColor(co.id), color.color) << "scene added wrong object color";
-  EXPECT_TRUE(scene.hasObjectType(co.id)) << "scene failed to add object type";
-  EXPECT_EQ(scene.getObjectType(co.id), co.type) << "scene added wrong object type";
-
-  // attach object
-  moveit_msgs::msg::AttachedCollisionObject aco;
-  aco.object.operation = moveit_msgs::msg::CollisionObject::ADD;
-  aco.object.id = co.id;
-  aco.link_name = robot_model->getModelFrame();
-  scene.processAttachedCollisionObjectMsg(aco);
-
-  EXPECT_EQ(scene.getObjectColor(co.id), color.color) << "scene forgot object color after it got attached";
-  EXPECT_EQ(scene.getObjectType(co.id), co.type) << "scene forgot object type after it got attached";
-
-  // trying to remove object from the scene while it is attached is expected to fail
-  co.operation = moveit_msgs::msg::CollisionObject::REMOVE;
-  EXPECT_FALSE(scene.processCollisionObjectMsg(co))
-      << "scene removed attached object from collision world (although it's not there)";
-
-  // detach again right away
-  aco.object.operation = moveit_msgs::msg::CollisionObject::REMOVE;
-  scene.processAttachedCollisionObjectMsg(aco);
-
-  EXPECT_EQ(scene.getObjectColor(co.id), color.color) << "scene forgot specified color after attach/detach";
-  EXPECT_EQ(scene.getObjectType(co.id), co.type) << "scene forgot specified type after attach/detach";
-}
-
-=======
->>>>>>> 3c222496
 int main(int argc, char** argv)
 {
   testing::InitGoogleTest(&argc, argv);
