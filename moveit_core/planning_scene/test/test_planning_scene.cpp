--- conflicted
+++ resolved
@@ -105,12 +105,8 @@
   Eigen::Isometry3d id = Eigen::Isometry3d::Identity();
   world.addToObject("sphere", shapes::ShapeConstPtr(new shapes::Sphere(0.4)), id);
 
-<<<<<<< HEAD
+  /* ps can be written to and set from message */
   moveit_msgs::msg::PlanningScene ps_msg;
-=======
-  /* ps can be written to and set from message */
-  moveit_msgs::PlanningScene ps_msg;
->>>>>>> a5864ccc
   ps_msg.robot_state.is_diff = true;
   EXPECT_TRUE(moveit::core::isEmpty(ps_msg));
   ps->getPlanningSceneMsg(ps_msg);
@@ -142,13 +138,9 @@
 
   /* copy ps to next and apply diff */
   next->decoupleParent();
-<<<<<<< HEAD
   moveit_msgs::msg::PlanningScene ps_msg2;
-=======
-  moveit_msgs::PlanningScene ps_msg2;
 
   /* diff is empty now */
->>>>>>> a5864ccc
   next->getPlanningSceneDiffMsg(ps_msg2);
   EXPECT_EQ(ps_msg2.world.collision_objects.size(), 0u);
 
