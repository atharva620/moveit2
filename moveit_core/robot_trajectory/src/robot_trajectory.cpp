--- conflicted
+++ resolved
@@ -174,10 +174,7 @@
 
     for (std::size_t j = 1; j < waypoints_.size(); ++j)
     {
-<<<<<<< HEAD
-=======
       double current_value = waypoints_[j]->getJointPositions(cont_joint)[0];
->>>>>>> 2de48a7a
       if (last_value > current_value + M_PI)
         running_offset += 2.0 * M_PI;
       else if (current_value > last_value + M_PI)
