--- conflicted
+++ resolved
@@ -42,26 +42,23 @@
 
 namespace constraint_samplers
 {
-<<<<<<< HEAD
 static const rclcpp::Logger LOGGER = rclcpp::get_logger("moveit_constraint_samplers.default_constraint_samplers");
+
+random_numbers::RandomNumberGenerator createSeededRNG([[maybe_unused]] const std::string& seed_param)
+{
+  // int rng_seed;
+  // if (ros::param::get(seed_param, rng_seed))
+  // {
+  //   ROS_DEBUG_STREAM_NAMED("constraint_samplers", "Creating random number generator with seed " << rng_seed);
+  //   return random_numbers::RandomNumberGenerator(rng_seed);
+  // }
+  // else
+  // {
+  return random_numbers::RandomNumberGenerator(12345);
+  // }
+}
+
 bool JointConstraintSampler::configure(const moveit_msgs::msg::Constraints& constr)
-=======
-random_numbers::RandomNumberGenerator createSeededRNG(const std::string& seed_param)
-{
-  int rng_seed;
-  if (ros::param::get(seed_param, rng_seed))
-  {
-    ROS_DEBUG_STREAM_NAMED("constraint_samplers", "Creating random number generator with seed " << rng_seed);
-    return random_numbers::RandomNumberGenerator(rng_seed);
-  }
-  else
-  {
-    return random_numbers::RandomNumberGenerator();
-  }
-}
-
-bool JointConstraintSampler::configure(const moveit_msgs::Constraints& constr)
->>>>>>> c88f6fb6
 {
   // construct the constraints
   std::vector<kinematic_constraints::JointConstraint> jc;
@@ -550,11 +547,7 @@
 {
 void samplingIkCallbackFnAdapter(moveit::core::RobotState* state, const moveit::core::JointModelGroup* jmg,
                                  const moveit::core::GroupStateValidityCallbackFn& constraint,
-<<<<<<< HEAD
                                  const std::vector<double>& ik_sol, moveit_msgs::msg::MoveItErrorCodes& error_code)
-=======
-                                 const std::vector<double>& ik_sol, moveit_msgs::MoveItErrorCodes& error_code)
->>>>>>> c88f6fb6
 {
   const std::vector<unsigned int>& bij = jmg->getKinematicsSolverJointBijection();
   std::vector<double> solution(bij.size());
@@ -584,15 +577,9 @@
 
   kinematics::KinematicsBase::IKCallbackFn adapted_ik_validity_callback;
   if (group_state_validity_callback_)
-<<<<<<< HEAD
     adapted_ik_validity_callback = [this, state_ptr = &state](const geometry_msgs::msg::Pose&,
                                                               const std::vector<double>& joints,
                                                               moveit_msgs::msg::MoveItErrorCodes& error_code) {
-=======
-    adapted_ik_validity_callback = [this, state_ptr = &state](const geometry_msgs::Pose& /*unused*/,
-                                                              const std::vector<double>& joints,
-                                                              moveit_msgs::MoveItErrorCodes& error_code) {
->>>>>>> c88f6fb6
       return samplingIkCallbackFnAdapter(state_ptr, jmg_, group_state_validity_callback_, joints, error_code);
     };
 
