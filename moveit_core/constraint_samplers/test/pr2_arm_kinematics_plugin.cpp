/*********************************************************************
 * Software License Agreement (BSD License)
 *
 *  Copyright (c) 2008, Willow Garage, Inc.
 *  All rights reserved.
 *
 *  Redistribution and use in source and binary forms, with or without
 *  modification, are permitted provided that the following conditions
 *  are met:
 *
 *   * Redistributions of source code must retain the above copyright
 *     notice, this list of conditions and the following disclaimer.
 *   * Redistributions in binary form must reproduce the above
 *     copyright notice, this list of conditions and the following
 *     disclaimer in the documentation and/or other materials provided
 *     with the distribution.
 *   * Neither the name of Willow Garage nor the names of its
 *     contributors may be used to endorse or promote products derived
 *     from this software without specific prior written permission.
 *
 *  THIS SOFTWARE IS PROVIDED BY THE COPYRIGHT HOLDERS AND CONTRIBUTORS
 *  "AS IS" AND ANY EXPRESS OR IMPLIED WARRANTIES, INCLUDING, BUT NOT
 *  LIMITED TO, THE IMPLIED WARRANTIES OF MERCHANTABILITY AND FITNESS
 *  FOR A PARTICULAR PURPOSE ARE DISCLAIMED. IN NO EVENT SHALL THE
 *  COPYRIGHT OWNER OR CONTRIBUTORS BE LIABLE FOR ANY DIRECT, INDIRECT,
 *  INCIDENTAL, SPECIAL, EXEMPLARY, OR CONSEQUENTIAL DAMAGES (INCLUDING,
 *  BUT NOT LIMITED TO, PROCUREMENT OF SUBSTITUTE GOODS OR SERVICES;
 *  LOSS OF USE, DATA, OR PROFITS; OR BUSINESS INTERRUPTION) HOWEVER
 *  CAUSED AND ON ANY THEORY OF LIABILITY, WHETHER IN CONTRACT, STRICT
 *  LIABILITY, OR TORT (INCLUDING NEGLIGENCE OR OTHERWISE) ARISING IN
 *  ANY WAY OUT OF THE USE OF THIS SOFTWARE, EVEN IF ADVISED OF THE
 *  POSSIBILITY OF SUCH DAMAGE.
 *********************************************************************/

/* Author: Sachin Chitta */

#include <geometry_msgs/msg/pose_stamped.hpp>
#include <kdl_parser/kdl_parser.hpp>
#if __has_include(<tf2_kdl/tf2_kdl.hpp>)
#include <tf2_kdl/tf2_kdl.hpp>
#else
#include <tf2_kdl/tf2_kdl.h>
#endif
#include <algorithm>
#include <cmath>

#include <moveit/robot_model/robot_model.h>
#include "pr2_arm_kinematics_plugin.h"

using namespace KDL;
using namespace std;

namespace pr2_arm_kinematics
{
static const rclcpp::Logger LOGGER = rclcpp::get_logger("moveit_constraint_samplers.test.pr2_arm_kinematics_plugin");

bool PR2ArmIKSolver::getCount(int& count, const int& max_count, const int& min_count)
{
  if (count > 0)
  {
    if (-count >= min_count)
    {
      count = -count;
      return true;
    }
    else if (count + 1 <= max_count)
    {
      count = count + 1;
      return true;
    }
    else
    {
      return false;
    }
  }
  else
  {
    if (1 - count <= max_count)
    {
      count = 1 - count;
      return true;
    }
    else if (count - 1 >= min_count)
    {
      count = count - 1;
      return true;
    }
    else
      return false;
  }
}

PR2ArmIKSolver::PR2ArmIKSolver(const urdf::ModelInterface& robot_model, const std::string& root_frame_name,
                               const std::string& tip_frame_name, const double& search_discretization_angle,
                               const int& free_angle)
  : ChainIkSolverPos()
{
  search_discretization_angle_ = search_discretization_angle;
  free_angle_ = free_angle;
  root_frame_name_ = root_frame_name;
  active_ = pr2_arm_ik_.init(robot_model, root_frame_name, tip_frame_name);
}

void PR2ArmIKSolver::updateInternalDataStructures()
{
  // TODO: move (re)allocation of any internal data structures here
  // to react to changes in chain
}

int PR2ArmIKSolver::CartToJnt(const KDL::JntArray& q_init, const KDL::Frame& p_in, KDL::JntArray& q_out)
{
  const bool verbose = false;
  Eigen::Isometry3f b = KDLToEigenMatrix(p_in);
  std::vector<std::vector<double> > solution_ik;
  if (free_angle_ == 0)
  {
    if (verbose)
      RCLCPP_WARN(LOGGER, "Solving with %f", q_init(0));
    pr2_arm_ik_.computeIKShoulderPan(b, q_init(0), solution_ik);
  }
  else
  {
    pr2_arm_ik_.computeIKShoulderRoll(b, q_init(2), solution_ik);
  }

  if (solution_ik.empty())
    return -1;

  double min_distance = 1e6;
  int min_index = -1;

  for (int i = 0; i < static_cast<int>(solution_ik.size()); ++i)
  {
    if (verbose)
    {
      RCLCPP_WARN(LOGGER, "Solution : %d", static_cast<int>(solution_ik.size()));

      for (int j = 0; j < static_cast<int>(solution_ik[i].size()); ++j)
      {
        RCLCPP_WARN(LOGGER, "%d: %f", j, solution_ik[i][j]);
      }
      RCLCPP_WARN(LOGGER, " ");
      RCLCPP_WARN(LOGGER, " ");
    }
    double tmp_distance = computeEuclideanDistance(solution_ik[i], q_init);
    if (tmp_distance < min_distance)
    {
      min_distance = tmp_distance;
      min_index = i;
    }
  }

  if (min_index > -1)
  {
    q_out.resize(static_cast<int>(solution_ik[min_index].size()));
    for (int i = 0; i < static_cast<int>(solution_ik[min_index].size()); ++i)
    {
      q_out(i) = solution_ik[min_index][i];
    }
    return 1;
  }
  else
    return -1;
}

int PR2ArmIKSolver::cartToJntSearch(const KDL::JntArray& q_in, const KDL::Frame& p_in, KDL::JntArray& q_out,
                                    const double& timeout)
{
  const bool verbose = false;
  KDL::JntArray q_init = q_in;
  double initial_guess = q_init(free_angle_);

  rclcpp::Time start_time = rclcpp::Clock(RCL_ROS_TIME).now();
  double loop_time = 0;
  int count = 0;

  int num_positive_increments = static_cast<int>(
      (pr2_arm_ik_.solver_info_.limits[free_angle_].max_position - initial_guess) / search_discretization_angle_);
  int num_negative_increments = static_cast<int>(
      (initial_guess - pr2_arm_ik_.solver_info_.limits[free_angle_].min_position) / search_discretization_angle_);
  if (verbose)
    RCLCPP_WARN(LOGGER, "%f %f %f %d %d \n\n", initial_guess, pr2_arm_ik_.solver_info_.limits[free_angle_].max_position,
                pr2_arm_ik_.solver_info_.limits[free_angle_].min_position, num_positive_increments,
                num_negative_increments);
  while (loop_time < timeout)
  {
    if (CartToJnt(q_init, p_in, q_out) > 0)
      return 1;
    if (!getCount(count, num_positive_increments, -num_negative_increments))
      return -1;
    q_init(free_angle_) = initial_guess + search_discretization_angle_ * count;
    if (verbose)
      RCLCPP_WARN(LOGGER, "%d, %f", count, q_init(free_angle_));
    loop_time = rclcpp::Clock(RCL_ROS_TIME).now().seconds() - start_time.seconds();
  }
  if (loop_time >= timeout)
  {
    RCLCPP_WARN(LOGGER, "IK Timed out in %f seconds", timeout);
    return TIMED_OUT;
  }
  else
  {
    RCLCPP_WARN(LOGGER, "No IK solution was found");
    return NO_IK_SOLUTION;
  }
  return NO_IK_SOLUTION;
}

bool getKDLChain(const urdf::ModelInterface& model, const std::string& root_name, const std::string& tip_name,
                 KDL::Chain& kdl_chain)
{
  // create robot chain from root to tip
  KDL::Tree tree;
  if (!kdl_parser::treeFromUrdfModel(model, tree))
  {
    RCLCPP_ERROR(LOGGER, "Could not initialize tree object");
    return false;
  }
  if (!tree.getChain(root_name, tip_name, kdl_chain))
  {
    RCLCPP_ERROR(LOGGER, "Could not initialize chain object for base %s tip %s", root_name.c_str(), tip_name.c_str());
    return false;
  }
  return true;
}

Eigen::Isometry3f KDLToEigenMatrix(const KDL::Frame& p)
{
  Eigen::Isometry3f b = Eigen::Isometry3f::Identity();
  for (int i = 0; i < 3; ++i)
  {
    for (int j = 0; j < 3; ++j)
    {
      b(i, j) = p.M(i, j);
    }
    b(i, 3) = p.p(i);
  }
  return b;
}

double computeEuclideanDistance(const std::vector<double>& array_1, const KDL::JntArray& array_2)
{
  double distance = 0.0;
  for (int i = 0; i < static_cast<int>(array_1.size()); ++i)
  {
    distance += (array_1[i] - array_2(i)) * (array_1[i] - array_2(i));
  }
  return std::sqrt(distance);
}

void getKDLChainInfo(const KDL::Chain& chain, moveit_msgs::msg::KinematicSolverInfo& chain_info)
{
  int i = 0;  // segment number
  while (i < static_cast<int>(chain.getNrOfSegments()))
  {
    chain_info.link_names.push_back(chain.getSegment(i).getName());
    i++;
  }
}

PR2ArmKinematicsPlugin::PR2ArmKinematicsPlugin() : active_(false)
{
}

bool PR2ArmKinematicsPlugin::isActive()
{
  return active_;
}

bool PR2ArmKinematicsPlugin::initialize(const rclcpp::Node::SharedPtr& node,
                                        const moveit::core::RobotModel& robot_model, const std::string& group_name,
                                        const std::string& base_frame, const std::vector<std::string>& tip_frames,
                                        double search_discretization)
{
  node_ = node;
  storeValues(robot_model, group_name, base_frame, tip_frames, search_discretization);
  const bool verbose = false;
  std::string xml_string;
  dimension_ = 7;

  RCLCPP_WARN(LOGGER, "Loading KDL Tree");
  if (!getKDLChain(*robot_model.getURDF(), base_frame_, tip_frames_[0], kdl_chain_))
  {
    active_ = false;
    RCLCPP_ERROR(LOGGER, "Could not load kdl tree");
  }
  jnt_to_pose_solver_ = std::make_shared<KDL::ChainFkSolverPos_recursive>(kdl_chain_);
  free_angle_ = 2;

  pr2_arm_ik_solver_ = std::make_shared<pr2_arm_kinematics::PR2ArmIKSolver>(
      *robot_model.getURDF(), base_frame_, tip_frames_[0], search_discretization, free_angle_);
  if (!pr2_arm_ik_solver_->active_)
  {
    RCLCPP_ERROR(LOGGER, "Could not load ik");
    active_ = false;
  }
  else
  {
    pr2_arm_ik_solver_->getSolverInfo(ik_solver_info_);
    pr2_arm_kinematics::getKDLChainInfo(kdl_chain_, fk_solver_info_);
    fk_solver_info_.joint_names = ik_solver_info_.joint_names;

    if (verbose)
    {
      for (const std::string& joint_name : ik_solver_info_.joint_names)
      {
        RCLCPP_WARN(LOGGER, "PR2Kinematics:: joint name: %s", joint_name.c_str());
      }
      for (const std::string& link_name : ik_solver_info_.link_names)
      {
        RCLCPP_WARN(LOGGER, "PR2Kinematics can solve IK for %s", link_name.c_str());
      }
      for (const std::string& link_name : fk_solver_info_.link_names)
      {
        RCLCPP_WARN(LOGGER, "PR2Kinematics can solve FK for %s", link_name.c_str());
      }
      RCLCPP_WARN(LOGGER, "PR2KinematicsPlugin::active for %s", group_name.c_str());
    }
    active_ = true;
  }
  return active_;
}

<<<<<<< HEAD
bool PR2ArmKinematicsPlugin::getPositionIK(const geometry_msgs::msg::Pose& ik_pose,
                                           const std::vector<double>& ik_seed_state, std::vector<double>& solution,
                                           moveit_msgs::msg::MoveItErrorCodes& error_code,
                                           const kinematics::KinematicsQueryOptions& options) const
=======
bool PR2ArmKinematicsPlugin::getPositionIK(const geometry_msgs::Pose& /*ik_pose*/,
                                           const std::vector<double>& /*ik_seed_state*/,
                                           std::vector<double>& /*solution*/,
                                           moveit_msgs::MoveItErrorCodes& /*error_code*/,
                                           const kinematics::KinematicsQueryOptions& /*options*/) const
>>>>>>> f3ac6070
{
  return false;
}

bool PR2ArmKinematicsPlugin::searchPositionIK(const geometry_msgs::msg::Pose& ik_pose,
                                              const std::vector<double>& ik_seed_state, double timeout,
<<<<<<< HEAD
                                              std::vector<double>& solution,
                                              moveit_msgs::msg::MoveItErrorCodes& error_code,
                                              const kinematics::KinematicsQueryOptions& options) const
=======
                                              std::vector<double>& solution, moveit_msgs::MoveItErrorCodes& error_code,
                                              const kinematics::KinematicsQueryOptions& /*options*/) const
>>>>>>> f3ac6070
{
  if (!active_)
  {
    RCLCPP_ERROR(LOGGER, "kinematics not active");
    error_code.val = error_code.PLANNING_FAILED;
    return false;
  }

  geometry_msgs::msg::PoseStamped ik_pose_stamped;
  ik_pose_stamped.pose = ik_pose;

  tf2::Stamped<KDL::Frame> pose_desired;

  tf2::fromMsg(ik_pose_stamped, pose_desired);

  // Do the IK
  KDL::JntArray jnt_pos_in;
  KDL::JntArray jnt_pos_out;
  jnt_pos_in.resize(dimension_);
  for (int i = 0; i < dimension_; ++i)
  {
    jnt_pos_in(i) = ik_seed_state[i];
  }

  int ik_valid = pr2_arm_ik_solver_->cartToJntSearch(jnt_pos_in, pose_desired, jnt_pos_out, timeout);
  if (ik_valid == pr2_arm_kinematics::NO_IK_SOLUTION)
  {
    error_code.val = error_code.NO_IK_SOLUTION;
    return false;
  }

  if (ik_valid >= 0)
  {
    solution.resize(dimension_);
    for (int i = 0; i < dimension_; ++i)
    {
      solution[i] = jnt_pos_out(i);
    }
    error_code.val = error_code.SUCCESS;
    return true;
  }
  else
  {
    RCLCPP_WARN(LOGGER, "An IK solution could not be found");
    error_code.val = error_code.NO_IK_SOLUTION;
    return false;
  }
}

<<<<<<< HEAD
bool PR2ArmKinematicsPlugin::searchPositionIK(const geometry_msgs::msg::Pose& ik_pose,
                                              const std::vector<double>& ik_seed_state, double timeout,
                                              const std::vector<double>& consistency_limit,
                                              std::vector<double>& solution,
                                              moveit_msgs::msg::MoveItErrorCodes& error_code,
                                              const kinematics::KinematicsQueryOptions& options) const
=======
bool PR2ArmKinematicsPlugin::searchPositionIK(const geometry_msgs::Pose& /*ik_pose*/,
                                              const std::vector<double>& /*ik_seed_state*/, double /*timeout*/,
                                              const std::vector<double>& /*consistency_limit*/,
                                              std::vector<double>& /*solution*/,
                                              moveit_msgs::MoveItErrorCodes& /*error_code*/,
                                              const kinematics::KinematicsQueryOptions& /*options*/) const
>>>>>>> f3ac6070
{
  return false;
}

<<<<<<< HEAD
bool PR2ArmKinematicsPlugin::searchPositionIK(const geometry_msgs::msg::Pose& ik_pose,
                                              const std::vector<double>& ik_seed_state, double timeout,
                                              std::vector<double>& solution, const IKCallbackFn& solution_callback,
                                              moveit_msgs::msg::MoveItErrorCodes& error_code,
                                              const kinematics::KinematicsQueryOptions& options) const
=======
bool PR2ArmKinematicsPlugin::searchPositionIK(const geometry_msgs::Pose& /*ik_pose*/,
                                              const std::vector<double>& /*ik_seed_state*/, double /*timeout*/,
                                              std::vector<double>& /*solution*/,
                                              const IKCallbackFn& /*solution_callback*/,
                                              moveit_msgs::MoveItErrorCodes& /*error_code*/,
                                              const kinematics::KinematicsQueryOptions& /*options*/) const
>>>>>>> f3ac6070
{
  return false;
}

<<<<<<< HEAD
bool PR2ArmKinematicsPlugin::searchPositionIK(const geometry_msgs::msg::Pose& ik_pose,
                                              const std::vector<double>& ik_seed_state, double timeout,
                                              const std::vector<double>& consistency_limit,
                                              std::vector<double>& solution, const IKCallbackFn& solution_callback,
                                              moveit_msgs::msg::MoveItErrorCodes& error_code,
                                              const kinematics::KinematicsQueryOptions& options) const
=======
bool PR2ArmKinematicsPlugin::searchPositionIK(const geometry_msgs::Pose& /*ik_pose*/,
                                              const std::vector<double>& /*ik_seed_state*/, double /*timeout*/,
                                              const std::vector<double>& /*consistency_limit*/,
                                              std::vector<double>& /*solution*/,
                                              const IKCallbackFn& /*solution_callback*/,
                                              moveit_msgs::MoveItErrorCodes& /*error_code*/,
                                              const kinematics::KinematicsQueryOptions& /*options*/) const
>>>>>>> f3ac6070
{
  return false;
}

<<<<<<< HEAD
bool PR2ArmKinematicsPlugin::getPositionFK(const std::vector<std::string>& link_names,
                                           const std::vector<double>& joint_angles,
                                           std::vector<geometry_msgs::msg::Pose>& poses) const
=======
bool PR2ArmKinematicsPlugin::getPositionFK(const std::vector<std::string>& /*link_names*/,
                                           const std::vector<double>& /*joint_angles*/,
                                           std::vector<geometry_msgs::Pose>& /*poses*/) const
>>>>>>> f3ac6070
{
  return false;
}

const std::vector<std::string>& PR2ArmKinematicsPlugin::getJointNames() const
{
  if (!active_)
  {
    RCLCPP_ERROR(LOGGER, "kinematics not active");
  }
  return ik_solver_info_.joint_names;
}

const std::vector<std::string>& PR2ArmKinematicsPlugin::getLinkNames() const
{
  if (!active_)
  {
    RCLCPP_ERROR(LOGGER, "kinematics not active");
  }
  return fk_solver_info_.link_names;
}

}  // namespace pr2_arm_kinematics<|MERGE_RESOLUTION|>--- conflicted
+++ resolved
@@ -321,32 +321,20 @@
   return active_;
 }
 
-<<<<<<< HEAD
-bool PR2ArmKinematicsPlugin::getPositionIK(const geometry_msgs::msg::Pose& ik_pose,
-                                           const std::vector<double>& ik_seed_state, std::vector<double>& solution,
-                                           moveit_msgs::msg::MoveItErrorCodes& error_code,
-                                           const kinematics::KinematicsQueryOptions& options) const
-=======
-bool PR2ArmKinematicsPlugin::getPositionIK(const geometry_msgs::Pose& /*ik_pose*/,
+bool PR2ArmKinematicsPlugin::getPositionIK(const geometry_msgs::msg::Pose& /*ik_pose*/,
                                            const std::vector<double>& /*ik_seed_state*/,
                                            std::vector<double>& /*solution*/,
-                                           moveit_msgs::MoveItErrorCodes& /*error_code*/,
+                                           moveit_msgs::msg::MoveItErrorCodes& /*error_code*/,
                                            const kinematics::KinematicsQueryOptions& /*options*/) const
->>>>>>> f3ac6070
 {
   return false;
 }
 
 bool PR2ArmKinematicsPlugin::searchPositionIK(const geometry_msgs::msg::Pose& ik_pose,
                                               const std::vector<double>& ik_seed_state, double timeout,
-<<<<<<< HEAD
                                               std::vector<double>& solution,
                                               moveit_msgs::msg::MoveItErrorCodes& error_code,
-                                              const kinematics::KinematicsQueryOptions& options) const
-=======
-                                              std::vector<double>& solution, moveit_msgs::MoveItErrorCodes& error_code,
                                               const kinematics::KinematicsQueryOptions& /*options*/) const
->>>>>>> f3ac6070
 {
   if (!active_)
   {
@@ -396,72 +384,40 @@
   }
 }
 
-<<<<<<< HEAD
-bool PR2ArmKinematicsPlugin::searchPositionIK(const geometry_msgs::msg::Pose& ik_pose,
-                                              const std::vector<double>& ik_seed_state, double timeout,
-                                              const std::vector<double>& consistency_limit,
-                                              std::vector<double>& solution,
-                                              moveit_msgs::msg::MoveItErrorCodes& error_code,
-                                              const kinematics::KinematicsQueryOptions& options) const
-=======
-bool PR2ArmKinematicsPlugin::searchPositionIK(const geometry_msgs::Pose& /*ik_pose*/,
+bool PR2ArmKinematicsPlugin::searchPositionIK(const geometry_msgs::msg::Pose& /*ik_pose*/,
                                               const std::vector<double>& /*ik_seed_state*/, double /*timeout*/,
                                               const std::vector<double>& /*consistency_limit*/,
                                               std::vector<double>& /*solution*/,
-                                              moveit_msgs::MoveItErrorCodes& /*error_code*/,
+                                              moveit_msgs::msg::MoveItErrorCodes& /*error_code*/,
                                               const kinematics::KinematicsQueryOptions& /*options*/) const
->>>>>>> f3ac6070
 {
   return false;
 }
 
-<<<<<<< HEAD
-bool PR2ArmKinematicsPlugin::searchPositionIK(const geometry_msgs::msg::Pose& ik_pose,
-                                              const std::vector<double>& ik_seed_state, double timeout,
-                                              std::vector<double>& solution, const IKCallbackFn& solution_callback,
-                                              moveit_msgs::msg::MoveItErrorCodes& error_code,
-                                              const kinematics::KinematicsQueryOptions& options) const
-=======
-bool PR2ArmKinematicsPlugin::searchPositionIK(const geometry_msgs::Pose& /*ik_pose*/,
+bool PR2ArmKinematicsPlugin::searchPositionIK(const geometry_msgs::msg::Pose& /*ik_pose*/,
                                               const std::vector<double>& /*ik_seed_state*/, double /*timeout*/,
                                               std::vector<double>& /*solution*/,
                                               const IKCallbackFn& /*solution_callback*/,
-                                              moveit_msgs::MoveItErrorCodes& /*error_code*/,
+                                              moveit_msgs::msg::MoveItErrorCodes& /*error_code*/,
                                               const kinematics::KinematicsQueryOptions& /*options*/) const
->>>>>>> f3ac6070
 {
   return false;
 }
 
-<<<<<<< HEAD
-bool PR2ArmKinematicsPlugin::searchPositionIK(const geometry_msgs::msg::Pose& ik_pose,
-                                              const std::vector<double>& ik_seed_state, double timeout,
-                                              const std::vector<double>& consistency_limit,
-                                              std::vector<double>& solution, const IKCallbackFn& solution_callback,
-                                              moveit_msgs::msg::MoveItErrorCodes& error_code,
-                                              const kinematics::KinematicsQueryOptions& options) const
-=======
-bool PR2ArmKinematicsPlugin::searchPositionIK(const geometry_msgs::Pose& /*ik_pose*/,
+bool PR2ArmKinematicsPlugin::searchPositionIK(const geometry_msgs::msg::Pose& /*ik_pose*/,
                                               const std::vector<double>& /*ik_seed_state*/, double /*timeout*/,
                                               const std::vector<double>& /*consistency_limit*/,
                                               std::vector<double>& /*solution*/,
                                               const IKCallbackFn& /*solution_callback*/,
-                                              moveit_msgs::MoveItErrorCodes& /*error_code*/,
+                                              moveit_msgs::msg::MoveItErrorCodes& /*error_code*/,
                                               const kinematics::KinematicsQueryOptions& /*options*/) const
->>>>>>> f3ac6070
 {
   return false;
 }
 
-<<<<<<< HEAD
-bool PR2ArmKinematicsPlugin::getPositionFK(const std::vector<std::string>& link_names,
-                                           const std::vector<double>& joint_angles,
-                                           std::vector<geometry_msgs::msg::Pose>& poses) const
-=======
 bool PR2ArmKinematicsPlugin::getPositionFK(const std::vector<std::string>& /*link_names*/,
                                            const std::vector<double>& /*joint_angles*/,
-                                           std::vector<geometry_msgs::Pose>& /*poses*/) const
->>>>>>> f3ac6070
+                                           std::vector<geometry_msgs::msg::Pose>& /*poses*/) const
 {
   return false;
 }
