--- conflicted
+++ resolved
@@ -76,7 +76,7 @@
 
   //testing tolerances first
   if(jc.tolerance_above < 0.0 || jc.tolerance_below < 0.0) {
-    ROS_WARN_STREAM("JointConstraint tolerance values must be positive.");
+    logWarn("JointConstraint tolerance values must be positive.");
     joint_model_ = NULL;
     return false;
   }
@@ -181,15 +181,10 @@
 	}
     }
     
-<<<<<<< HEAD
-    if (jc.weight <= std::numeric_limits<double>::epsilon())
-      logWarn("The weight on constraint for joint '%s' should be positive", jc.joint_name.c_str());
-=======
     if (jc.weight <= std::numeric_limits<double>::epsilon()) {
-      ROS_WARN_STREAM("The weight on constraint for joint '" << jc.joint_name << "' is near zero.  Setting to 1.0");
+      logWarn("The weight on constraint for joint '%s' is near zero.  Setting to 1.0.", jc.joint_name.c_str());
       constraint_weight_ = 1.0;
     }
->>>>>>> c2f1e4de
     else
       constraint_weight_ = jc.weight;
   }
@@ -302,24 +297,18 @@
 
   link_model_ = kmodel_->getLinkModel(pc.link_name);
   if(link_model_ == NULL) {
-    ROS_WARN_STREAM("Position constraint link model " << pc.link_name << " not found in kinematic model.  Constraint invalid.");
+    logWarn("Position constraint link model %s not found in kinematic model.  Constraint invalid.", pc.link_name.c_str());
     return false;
   }
 
   if (pc.header.frame_id.empty()) {
-    ROS_WARN("No frame specified for position constraint on link '%s'!", pc.link_name.c_str());
+    logWarn("No frame specified for position constraint on link '%s'!", pc.link_name.c_str());
     return false;
   }
   
   offset_ = Eigen::Vector3d(pc.target_point_offset.x, pc.target_point_offset.y, pc.target_point_offset.z);
   has_offset_ = offset_.squaredNorm() > std::numeric_limits<double>::epsilon();
   
-<<<<<<< HEAD
-  if (pc.header.frame_id.empty())
-    logWarn("No frame specified for position constraint on link '%s'!", pc.link_name.c_str());
-  
-=======
->>>>>>> c2f1e4de
   if (tf_->isFixedFrame(pc.header.frame_id))
   {
     constraint_frame_id_ = tf_->getTargetFrame();
@@ -338,7 +327,7 @@
     if (shape)
     {
       if (pc.constraint_region.primitive_poses.size() <= i) {
-        ROS_WARN("Constraint region message does not contain enough primitive poses");
+        logWarn("Constraint region message does not contain enough primitive poses");
         continue;
       }
       constraint_region_.push_back(bodies::BodyPtr(bodies::createBodyFromShape(shape.get())));
@@ -353,7 +342,7 @@
         constraint_region_.back()->setPose(constraint_region_pose_.back());
       }
     } else {
-      ROS_WARN_STREAM("Could not construct primitive shape " << i);
+      logWarn("Could not construct primitive shape %d", i);
     }
   }
   
@@ -364,7 +353,7 @@
     if (shape)
     {
       if (pc.constraint_region.mesh_poses.size() <= i) {
-        ROS_WARN("Constraint region message does not contain enough primitive poses");
+        logWarn("Constraint region message does not contain enough primitive poses");
         continue;
       }
       constraint_region_.push_back(bodies::BodyPtr(bodies::createBodyFromShape(shape.get())));
@@ -379,23 +368,16 @@
         constraint_region_.back()->setPose(constraint_region_pose_.back());
       }
     } else {
-      ROS_WARN_STREAM("Could not construct mesh shape " << i);
-    }
-  }
-  
-<<<<<<< HEAD
-  if (pc.weight <= std::numeric_limits<double>::epsilon())
-    logWarn("The weight on position constraint for link '%s' should be positive", pc.link_name.c_str());
-  else
-    constraint_weight_ = pc.weight;
-=======
+      logWarn("Could not construct mesh shape %d",i);
+    }
+  }
+  
     if (pc.weight <= std::numeric_limits<double>::epsilon()) {
-      ROS_WARN_STREAM("The weight on position constraint for link '" << pc.link_name << "' is near zero.  Setting to 1.0");
+      logWarn("The weight on position constraint for link '%s' is near zero.  Setting to 1.0.", pc.link_name.c_str());
       constraint_weight_ = 1.0;
     }
     else
       constraint_weight_ = pc.weight;
->>>>>>> c2f1e4de
   
   return !constraint_region_.empty();
 }
@@ -446,19 +428,13 @@
 static inline kinematic_constraints::ConstraintEvaluationResult finishPositionConstraintDecision(const Eigen::Vector3d &pt, const Eigen::Vector3d &desired, const std::string &name,
                                                                                                  double weight, bool result, bool verbose)
 {
-<<<<<<< HEAD
-  if (verbose)
-    logInform("Position constraint %s on link '%s'. Desired: %f, %f, %f, current: %f, %f, %f",
-              result ? "satisfied" : "violated", name.c_str(), desired.x(), desired.y(), desired.z(), pt.x(), pt.y(), pt.z());
-=======
->>>>>>> c2f1e4de
   double dx = desired.x() - pt.x();
   double dy = desired.y() - pt.y();
   double dz = desired.z() - pt.z(); 
   if (verbose) {
-    ROS_INFO("Position constraint %s on link '%s'. Desired: %f, %f, %f, current: %f, %f, %f",
+    logInform("Position constraint %s on link '%s'. Desired: %f, %f, %f, current: %f, %f, %f",
              result ? "satisfied" : "violated", name.c_str(), desired.x(), desired.y(), desired.z(), pt.x(), pt.y(), pt.z());
-    ROS_INFO_STREAM("Differences " << dx << " " << dy << " " << dz);
+    logInform("Differences %g %g %g",dx,dy, dz);
   }
   return ConstraintEvaluationResult(result, weight * sqrt(dx * dx + dy * dy + dz * dz));
 }
@@ -538,7 +514,7 @@
 
   link_model_ = kmodel_->getLinkModel(oc.link_name);
   if(!link_model_) {
-    ROS_WARN_STREAM("Could not find link model for link name " << oc.link_name);
+    logWarn("Could not find link model for link name %s", oc.link_name.c_str());
     return false;
   }
   Eigen::Quaterniond q;
@@ -571,28 +547,23 @@
   matrix_str << desired_rotation_matrix_;
   logDebug("The desired rotation matrix for link '%s' in frame %s is:\n%s", oc.link_name.c_str(), desired_rotation_frame_id_.c_str(), matrix_str.str().c_str());
   
-<<<<<<< HEAD
-  if (oc.weight <= std::numeric_limits<double>::epsilon())
-    logWarn("The weight on orientation constraint for link '%s' should be positive", oc.link_name.c_str());
-=======
   if (oc.weight <= std::numeric_limits<double>::epsilon()) {
-    ROS_WARN_STREAM("The weight on position constraint for link '" << oc.link_name << "' is near zero.  Setting to 1.0");
+    logWarn("The weight on position constraint for link '%s' is near zero.  Setting to 1.0.", oc.link_name.c_str());
     constraint_weight_ = 1.0;
   }
->>>>>>> c2f1e4de
   else
     constraint_weight_ = oc.weight;
   absolute_x_axis_tolerance_ = fabs(oc.absolute_x_axis_tolerance);
   if(absolute_x_axis_tolerance_ < std::numeric_limits<double>::epsilon()) {
-    ROS_WARN_STREAM("Near-zero value for absolute_x_axis_tolerance");
+    logWarn("Near-zero value for absolute_x_axis_tolerance");
   }
   absolute_y_axis_tolerance_ = fabs(oc.absolute_y_axis_tolerance);
   if(absolute_y_axis_tolerance_ < std::numeric_limits<double>::epsilon()) {
-    ROS_WARN_STREAM("Near-zero value for absolute_y_axis_tolerance");
+    logWarn("Near-zero value for absolute_y_axis_tolerance");
   }
   absolute_z_axis_tolerance_ = fabs(oc.absolute_z_axis_tolerance);
   if(absolute_z_axis_tolerance_ < std::numeric_limits<double>::epsilon()) {
-    ROS_WARN_STREAM("Near-zero value for absolute_z_axis_tolerance");
+    logWarn("Near-zero value for absolute_z_axis_tolerance");
   }
 
   return link_model_ != NULL;
@@ -720,11 +691,7 @@
   target_radius_ = fabs(vc.target_radius);
   
   if (vc.target_radius <= std::numeric_limits<double>::epsilon())
-<<<<<<< HEAD
-    logWarn("The radius of the target disc that must be visible should be positive");
-=======
-    ROS_WARN("The radius of the target disc that must be visible should be strictly positive");
->>>>>>> c2f1e4de
+    logWarn("The radius of the target disc that must be visible should be strictly positive");
   
   if (vc.cone_sides < 3)
   {
@@ -776,15 +743,10 @@
     mobile_sensor_frame_ = true;
   }
   
-<<<<<<< HEAD
-  if (vc.weight <= std::numeric_limits<double>::epsilon())
-    logWarn("The weight of visibility constraints should be positive");
-=======
   if (vc.weight <= std::numeric_limits<double>::epsilon()) {
-    ROS_WARN_STREAM("The weight of visibility constraint is near zero.  Setting to 1.0");
+    logWarn("The weight of visibility constraint is near zero.  Setting to 1.0.");
     constraint_weight_ = 1.0;
   }  
->>>>>>> c2f1e4de
   else
     constraint_weight_ = vc.weight;
   
@@ -984,7 +946,6 @@
       const Eigen::Vector3d &normal1 = tp.rotation().col(2)*-1.0; // along Z axis and inverted
       double dp = normal2.dot(normal1);
       double ang = acos(dp);
-      //ROS_INFO_STREAM("Ang is " << ang << " dp is " << dp);
       if (dp < 0.0)
       { 
         if (verbose)
@@ -1013,14 +974,9 @@
       if (max_range_angle_ < ang)
       {
 	if (verbose)
-<<<<<<< HEAD
-	  logInform("Visibility constraint is violated because the range angle is %lf (above the maximum allowed of %lf)", ang, max_view_angle_);
-=======
-	  ROS_INFO("Visibility constraint is violated because the range angle is %lf (above the maximum allowed of %lf)", ang, max_range_angle_);
->>>>>>> c2f1e4de
+	  logInform("Visibility constraint is violated because the range angle is %lf (above the maximum allowed of %lf)", ang, max_range_angle_);
         return ConstraintEvaluationResult(false, 0.0);
       }
-      ROS_INFO_STREAM("Max range angle " << ang);
     }
   }
   
@@ -1060,13 +1016,13 @@
     if (contact.body_type_1 == collision_detection::BodyTypes::ROBOT_LINK &&
 	contact.body_type_2 == collision_detection::BodyTypes::WORLD_OBJECT &&
 	(contact.body_name_1 == sensor_frame_id_ || contact.body_name_1 == target_frame_id_)) {
-      ROS_DEBUG_STREAM("OK collision with either sensor or target");
+      logDebug("OK collision with either sensor or target");
       return true;
     }
     if (contact.body_type_2 == collision_detection::BodyTypes::ROBOT_LINK &&
 	contact.body_type_1 == collision_detection::BodyTypes::WORLD_OBJECT &&
 	(contact.body_name_2 == sensor_frame_id_ || contact.body_name_2 == target_frame_id_)) {
-      ROS_DEBUG_STREAM("OK collision with either sensor or target");
+      logDebug("OK collision with either sensor or target");
       return true;    
     }
     return false;
