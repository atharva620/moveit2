--- conflicted
+++ resolved
@@ -235,16 +235,10 @@
 {
   if (traj.size() < MIN_STEPS_FOR_JUMP_THRESH)
   {
-<<<<<<< HEAD
-    RCLCPP_WARN(LOGGER, "The computed trajectory is too short to detect jumps in joint-space "
-                        "Need at least %zu steps, only got %zu. Try a lower max_step.",
+    RCLCPP_WARN(LOGGER,
+                "The computed trajectory is too short to detect jumps in joint-space "
+                "Need at least %zu steps, only got %zu. Try a lower max_step.",
                 MIN_STEPS_FOR_JUMP_THRESH, traj.size());
-=======
-    ROS_WARN_NAMED(LOGNAME,
-                   "The computed trajectory is too short to detect jumps in joint-space "
-                   "Need at least %zu steps, only got %zu. Try a lower max_step.",
-                   MIN_STEPS_FOR_JUMP_THRESH, traj.size());
->>>>>>> 7ad2bc7b
   }
 
   std::vector<double> dist_vector;
@@ -298,16 +292,10 @@
           joint_threshold = prismatic_threshold;
           break;
         default:
-<<<<<<< HEAD
-          RCLCPP_WARN(LOGGER, "Joint %s has not supported type %s. \n"
-                              "checkAbsoluteJointSpaceJump only supports prismatic and revolute joints.",
+          RCLCPP_WARN(LOGGER,
+                      "Joint %s has not supported type %s. \n"
+                      "checkAbsoluteJointSpaceJump only supports prismatic and revolute joints.",
                       joint->getName().c_str(), joint->getTypeName().c_str());
-=======
-          ROS_WARN_NAMED(LOGNAME,
-                         "Joint %s has not supported type %s. \n"
-                         "checkAbsoluteJointSpaceJump only supports prismatic and revolute joints.",
-                         joint->getName().c_str(), joint->getTypeName().c_str());
->>>>>>> 7ad2bc7b
           continue;
       }
       if (check_joint)
