/*********************************************************************
 * Software License Agreement (BSD License)
 *
 *  Copyright (c) 2013, Ioan A. Sucan
 *  Copyright (c) 2013, Willow Garage, Inc.
 *  All rights reserved.
 *
 *  Redistribution and use in source and binary forms, with or without
 *  modification, are permitted provided that the following conditions
 *  are met:
 *
 *   * Redistributions of source code must retain the above copyright
 *     notice, this list of conditions and the following disclaimer.
 *   * Redistributions in binary form must reproduce the above
 *     copyright notice, this list of conditions and the following
 *     disclaimer in the documentation and/or other materials provided
 *     with the distribution.
 *   * Neither the name of the Willow Garage nor the names of its
 *     contributors may be used to endorse or promote products derived
 *     from this software without specific prior written permission.
 *
 *  THIS SOFTWARE IS PROVIDED BY THE COPYRIGHT HOLDERS AND CONTRIBUTORS
 *  "AS IS" AND ANY EXPRESS OR IMPLIED WARRANTIES, INCLUDING, BUT NOT
 *  LIMITED TO, THE IMPLIED WARRANTIES OF MERCHANTABILITY AND FITNESS
 *  FOR A PARTICULAR PURPOSE ARE DISCLAIMED. IN NO EVENT SHALL THE
 *  COPYRIGHT OWNER OR CONTRIBUTORS BE LIABLE FOR ANY DIRECT, INDIRECT,
 *  INCIDENTAL, SPECIAL, EXEMPLARY, OR CONSEQUENTIAL DAMAGES (INCLUDING,
 *  BUT NOT LIMITED TO, PROCUREMENT OF SUBSTITUTE GOODS OR SERVICES;
 *  LOSS OF USE, DATA, OR PROFITS; OR BUSINESS INTERRUPTION) HOWEVER
 *  CAUSED AND ON ANY THEORY OF LIABILITY, WHETHER IN CONTRACT, STRICT
 *  LIABILITY, OR TORT (INCLUDING NEGLIGENCE OR OTHERWISE) ARISING IN
 *  ANY WAY OUT OF THE USE OF THIS SOFTWARE, EVEN IF ADVISED OF THE
 *  POSSIBILITY OF SUCH DAMAGE.
 *********************************************************************/

/* Author: Ioan Sucan, Sachin Chitta, Acorn Pooley, Mario Prats, Dave Coleman */

#include <moveit/robot_state/robot_state.h>
#include <moveit/robot_state/cartesian_interpolator.h>
#include <moveit/transforms/transforms.h>
#include <geometric_shapes/check_isometry.h>
#include <geometric_shapes/shape_operations.h>
#if __has_include(<tf2_eigen/tf2_eigen.hpp>)
#include <tf2_eigen/tf2_eigen.hpp>
#else
#include <tf2_eigen/tf2_eigen.h>
#endif
#include <moveit/backtrace/backtrace.h>
#include <moveit/profiler/profiler.h>
#include <moveit/macros/console_colors.h>
#include <boost/bind.hpp>
#include <moveit/robot_model/aabb.h>
#include "rclcpp/rclcpp.hpp"

namespace moveit
{
namespace core
{
// Logger
static const rclcpp::Logger LOGGER = rclcpp::get_logger("moveit_robot_state.robot_state");

RobotState::RobotState(const RobotModelConstPtr& robot_model)
  : robot_model_(robot_model)
  , has_velocity_(false)
  , has_acceleration_(false)
  , has_effort_(false)
  , dirty_link_transforms_(nullptr)
  , dirty_collision_body_transforms_(nullptr)
  , rng_(nullptr)
{
  if (robot_model == nullptr)
  {
    throw std::invalid_argument("RobotState cannot be constructed with nullptr RobotModelConstPtr");
  }

  dirty_link_transforms_ = robot_model_->getRootJoint();
  allocMemory();
  initTransforms();
}

RobotState::RobotState(const RobotState& other) : rng_(nullptr)
{
  robot_model_ = other.robot_model_;
  allocMemory();
  copyFrom(other);
}

RobotState::~RobotState()
{
  clearAttachedBodies();
  free(memory_);
  if (rng_)
    delete rng_;
}

void RobotState::allocMemory()
{
  static_assert((sizeof(Eigen::Isometry3d) / EIGEN_MAX_ALIGN_BYTES) * EIGEN_MAX_ALIGN_BYTES == sizeof(Eigen::Isometry3d),
                "sizeof(Eigen::Isometry3d) should be a multiple of EIGEN_MAX_ALIGN_BYTES");

  constexpr unsigned int extra_alignment_bytes = EIGEN_MAX_ALIGN_BYTES - 1;
  // memory for the dirty joint transforms
  const int nr_doubles_for_dirty_joint_transforms =
      1 + robot_model_->getJointModelCount() / (sizeof(double) / sizeof(unsigned char));
  const size_t bytes =
      sizeof(Eigen::Isometry3d) * (robot_model_->getJointModelCount() + robot_model_->getLinkModelCount() +
                                   robot_model_->getLinkGeometryCount()) +
      sizeof(double) * (robot_model_->getVariableCount() * 3 + nr_doubles_for_dirty_joint_transforms) +
      extra_alignment_bytes;
  memory_ = malloc(bytes);

  // make the memory for transforms align at EIGEN_MAX_ALIGN_BYTES
  // https://eigen.tuxfamily.org/dox/classEigen_1_1aligned__allocator.html
  variable_joint_transforms_ = reinterpret_cast<Eigen::Isometry3d*>(((uintptr_t)memory_ + extra_alignment_bytes) &
                                                                    ~(uintptr_t)extra_alignment_bytes);
  global_link_transforms_ = variable_joint_transforms_ + robot_model_->getJointModelCount();
  global_collision_body_transforms_ = global_link_transforms_ + robot_model_->getLinkModelCount();
  dirty_joint_transforms_ =
      reinterpret_cast<unsigned char*>(global_collision_body_transforms_ + robot_model_->getLinkGeometryCount());
  position_ = reinterpret_cast<double*>(dirty_joint_transforms_) + nr_doubles_for_dirty_joint_transforms;
  velocity_ = position_ + robot_model_->getVariableCount();
  // acceleration and effort share the memory (not both can be specified)
  effort_ = acceleration_ = velocity_ + robot_model_->getVariableCount();
}

void RobotState::initTransforms()
{
  // mark all transforms as dirty
  const int nr_doubles_for_dirty_joint_transforms =
      1 + robot_model_->getJointModelCount() / (sizeof(double) / sizeof(unsigned char));
  memset(dirty_joint_transforms_, 1, sizeof(double) * nr_doubles_for_dirty_joint_transforms);

  // initialize last row of transformation matrices, which will not be modified by transform updates anymore
  for (size_t i = 0, end = robot_model_->getJointModelCount() + robot_model_->getLinkModelCount() +
                           robot_model_->getLinkGeometryCount();
       i != end; ++i)
    variable_joint_transforms_[i].makeAffine();
}

RobotState& RobotState::operator=(const RobotState& other)
{
  if (this != &other)
    copyFrom(other);
  return *this;
}

void RobotState::copyFrom(const RobotState& other)
{
  has_velocity_ = other.has_velocity_;
  has_acceleration_ = other.has_acceleration_;
  has_effort_ = other.has_effort_;

  dirty_collision_body_transforms_ = other.dirty_collision_body_transforms_;
  dirty_link_transforms_ = other.dirty_link_transforms_;

  if (dirty_link_transforms_ == robot_model_->getRootJoint())
  {
    // everything is dirty; no point in copying transforms; copy positions, potentially velocity & acceleration
    memcpy(position_, other.position_,
           robot_model_->getVariableCount() * sizeof(double) *
               (1 + (has_velocity_ ? 1 : 0) + ((has_acceleration_ || has_effort_) ? 1 : 0)));
    // and just initialize transforms
    initTransforms();
  }
  else
  {
    // copy all the memory; maybe avoid copying velocity and acceleration if possible
    const int nr_doubles_for_dirty_joint_transforms =
        1 + robot_model_->getJointModelCount() / (sizeof(double) / sizeof(unsigned char));
    const size_t bytes =
        sizeof(Eigen::Isometry3d) * (robot_model_->getJointModelCount() + robot_model_->getLinkModelCount() +
                                     robot_model_->getLinkGeometryCount()) +
        sizeof(double) *
            (robot_model_->getVariableCount() * (1 + ((has_velocity_ || has_acceleration_ || has_effort_) ? 1 : 0) +
                                                 ((has_acceleration_ || has_effort_) ? 1 : 0)) +
             nr_doubles_for_dirty_joint_transforms);
    memcpy((void*)variable_joint_transforms_, (void*)other.variable_joint_transforms_, bytes);
  }

  // copy attached bodies
  clearAttachedBodies();
  for (const std::pair<const std::string, AttachedBody*>& it : other.attached_body_map_)
    attachBody(it.second->getName(), it.second->getPose(), it.second->getShapes(), it.second->getShapePoses(),
               it.second->getTouchLinks(), it.second->getAttachedLinkName(), it.second->getDetachPosture(),
               it.second->getSubframes());
}

bool RobotState::checkJointTransforms(const JointModel* joint) const
{
  if (dirtyJointTransform(joint))
  {
    RCLCPP_WARN(LOGGER, "Returning dirty joint transforms for joint '%s'", joint->getName().c_str());
    return false;
  }
  return true;
}

bool RobotState::checkLinkTransforms() const
{
  if (dirtyLinkTransforms())
  {
    RCLCPP_WARN(LOGGER, "Returning dirty link transforms");
    return false;
  }
  return true;
}

bool RobotState::checkCollisionTransforms() const
{
  if (dirtyCollisionBodyTransforms())
  {
    RCLCPP_WARN(LOGGER, "Returning dirty collision body transforms");
    return false;
  }
  return true;
}

void RobotState::markVelocity()
{
  if (!has_velocity_)
  {
    has_velocity_ = true;
    memset(velocity_, 0, sizeof(double) * robot_model_->getVariableCount());
  }
}

void RobotState::markAcceleration()
{
  if (!has_acceleration_)
  {
    has_acceleration_ = true;
    has_effort_ = false;
    memset(acceleration_, 0, sizeof(double) * robot_model_->getVariableCount());
  }
}

void RobotState::markEffort()
{
  if (!has_effort_)
  {
    has_acceleration_ = false;
    has_effort_ = true;
    memset(effort_, 0, sizeof(double) * robot_model_->getVariableCount());
  }
}

void RobotState::zeroVelocities()
{
  has_velocity_ = false;
  markVelocity();
}

void RobotState::zeroAccelerations()
{
  has_acceleration_ = false;
  markAcceleration();
}

void RobotState::zeroEffort()
{
  has_effort_ = false;
  markEffort();
}

void RobotState::dropVelocities()
{
  has_velocity_ = false;
}

void RobotState::dropAccelerations()
{
  has_acceleration_ = false;
}

void RobotState::dropEffort()
{
  has_effort_ = false;
}

void RobotState::dropDynamics()
{
  dropVelocities();
  dropAccelerations();
  dropEffort();
}

void RobotState::setToRandomPositions()
{
  random_numbers::RandomNumberGenerator& rng = getRandomNumberGenerator();
  robot_model_->getVariableRandomPositions(rng, position_);
  memset(dirty_joint_transforms_, 1, robot_model_->getJointModelCount() * sizeof(unsigned char));
  dirty_link_transforms_ = robot_model_->getRootJoint();
  // mimic values are correctly set in RobotModel
}

void RobotState::setToRandomPositions(const JointModelGroup* group)
{
  // we do not make calls to RobotModel for random number generation because mimic joints
  // could trigger updates outside the state of the group itself
  random_numbers::RandomNumberGenerator& rng = getRandomNumberGenerator();
  setToRandomPositions(group, rng);
}
void RobotState::setToRandomPositions(const JointModelGroup* group, random_numbers::RandomNumberGenerator& rng)
{
  const std::vector<const JointModel*>& joints = group->getActiveJointModels();
  for (const JointModel* joint : joints)
    joint->getVariableRandomPositions(rng, position_ + joint->getFirstVariableIndex());
  updateMimicJoints(group);
}

void RobotState::setToRandomPositionsNearBy(const JointModelGroup* group, const RobotState& near,
                                            const std::vector<double>& distances)
{
  // we do not make calls to RobotModel for random number generation because mimic joints
  // could trigger updates outside the state of the group itself
  random_numbers::RandomNumberGenerator& rng = getRandomNumberGenerator();
  const std::vector<const JointModel*>& joints = group->getActiveJointModels();
  assert(distances.size() == joints.size());
  for (std::size_t i = 0; i < joints.size(); ++i)
  {
    const int idx = joints[i]->getFirstVariableIndex();
    joints[i]->getVariableRandomPositionsNearBy(rng, position_ + joints[i]->getFirstVariableIndex(),
                                                near.position_ + idx, distances[i]);
  }
  updateMimicJoints(group);
}

void RobotState::setToRandomPositionsNearBy(const JointModelGroup* group, const RobotState& near, double distance)
{
  // we do not make calls to RobotModel for random number generation because mimic joints
  // could trigger updates outside the state of the group itself
  random_numbers::RandomNumberGenerator& rng = getRandomNumberGenerator();
  const std::vector<const JointModel*>& joints = group->getActiveJointModels();
  for (const JointModel* joint : joints)
  {
    const int idx = joint->getFirstVariableIndex();
    joint->getVariableRandomPositionsNearBy(rng, position_ + joint->getFirstVariableIndex(), near.position_ + idx,
                                            distance);
  }
  updateMimicJoints(group);
}

bool RobotState::setToDefaultValues(const JointModelGroup* group, const std::string& name)
{
  std::map<std::string, double> m;
  bool r = group->getVariableDefaultPositions(name, m);  // mimic values are updated
  setVariablePositions(m);
  return r;
}

void RobotState::setToDefaultValues()
{
  robot_model_->getVariableDefaultPositions(position_);  // mimic values are updated
  // set velocity & acceleration to 0
  memset(velocity_, 0, sizeof(double) * 2 * robot_model_->getVariableCount());
  memset(dirty_joint_transforms_, 1, robot_model_->getJointModelCount() * sizeof(unsigned char));
  dirty_link_transforms_ = robot_model_->getRootJoint();
}

void RobotState::setVariablePositions(const double* position)
{
  // assume everything is in order in terms of array lengths (for efficiency reasons)
  memcpy(position_, position, robot_model_->getVariableCount() * sizeof(double));

  // the full state includes mimic joint values, so no need to update mimic here

  // Since all joint values have potentially changed, we will need to recompute all transforms
  memset(dirty_joint_transforms_, 1, robot_model_->getJointModelCount() * sizeof(unsigned char));
  dirty_link_transforms_ = robot_model_->getRootJoint();
}

void RobotState::setVariablePositions(const std::map<std::string, double>& variable_map)
{
  for (const std::pair<const std::string, double>& it : variable_map)
  {
    const int index = robot_model_->getVariableIndex(it.first);
    position_[index] = it.second;
    const JointModel* jm = robot_model_->getJointOfVariable(index);
    markDirtyJointTransforms(jm);
    updateMimicJoint(jm);
  }
}

void RobotState::getMissingKeys(const std::map<std::string, double>& variable_map,
                                std::vector<std::string>& missing_variables) const
{
  missing_variables.clear();
  const std::vector<std::string>& nm = robot_model_->getVariableNames();
  for (const std::string& variable_name : nm)
    if (variable_map.find(variable_name) == variable_map.end())
      if (robot_model_->getJointOfVariable(variable_name)->getMimic() == nullptr)
        missing_variables.push_back(variable_name);
}

void RobotState::setVariablePositions(const std::map<std::string, double>& variable_map,
                                      std::vector<std::string>& missing_variables)
{
  setVariablePositions(variable_map);
  getMissingKeys(variable_map, missing_variables);
}

void RobotState::setVariablePositions(const std::vector<std::string>& variable_names,
                                      const std::vector<double>& variable_position)
{
  for (std::size_t i = 0; i < variable_names.size(); ++i)
  {
    const int index = robot_model_->getVariableIndex(variable_names[i]);
    position_[index] = variable_position[i];
    const JointModel* jm = robot_model_->getJointOfVariable(index);
    markDirtyJointTransforms(jm);
    updateMimicJoint(jm);
  }
}

void RobotState::setVariableVelocities(const std::map<std::string, double>& variable_map)
{
  markVelocity();
  for (const std::pair<const std::string, double>& it : variable_map)
    velocity_[robot_model_->getVariableIndex(it.first)] = it.second;
}

void RobotState::setVariableVelocities(const std::map<std::string, double>& variable_map,
                                       std::vector<std::string>& missing_variables)
{
  setVariableVelocities(variable_map);
  getMissingKeys(variable_map, missing_variables);
}

void RobotState::setVariableVelocities(const std::vector<std::string>& variable_names,
                                       const std::vector<double>& variable_velocity)
{
  markVelocity();
  assert(variable_names.size() == variable_velocity.size());
  for (std::size_t i = 0; i < variable_names.size(); ++i)
    velocity_[robot_model_->getVariableIndex(variable_names[i])] = variable_velocity[i];
}

void RobotState::setVariableAccelerations(const std::map<std::string, double>& variable_map)
{
  markAcceleration();
  for (const std::pair<const std::string, double>& it : variable_map)
    acceleration_[robot_model_->getVariableIndex(it.first)] = it.second;
}

void RobotState::setVariableAccelerations(const std::map<std::string, double>& variable_map,
                                          std::vector<std::string>& missing_variables)
{
  setVariableAccelerations(variable_map);
  getMissingKeys(variable_map, missing_variables);
}

void RobotState::setVariableAccelerations(const std::vector<std::string>& variable_names,
                                          const std::vector<double>& variable_acceleration)
{
  markAcceleration();
  assert(variable_names.size() == variable_acceleration.size());
  for (std::size_t i = 0; i < variable_names.size(); ++i)
    acceleration_[robot_model_->getVariableIndex(variable_names[i])] = variable_acceleration[i];
}

void RobotState::setVariableEffort(const std::map<std::string, double>& variable_map)
{
  markEffort();
  for (const std::pair<const std::string, double>& it : variable_map)
    acceleration_[robot_model_->getVariableIndex(it.first)] = it.second;
}

void RobotState::setVariableEffort(const std::map<std::string, double>& variable_map,
                                   std::vector<std::string>& missing_variables)
{
  setVariableEffort(variable_map);
  getMissingKeys(variable_map, missing_variables);
}

void RobotState::setVariableEffort(const std::vector<std::string>& variable_names,
                                   const std::vector<double>& variable_effort)
{
  markEffort();
  assert(variable_names.size() == variable_effort.size());
  for (std::size_t i = 0; i < variable_names.size(); ++i)
    effort_[robot_model_->getVariableIndex(variable_names[i])] = variable_effort[i];
}

void RobotState::invertVelocity()
{
  if (has_velocity_)
  {
    for (size_t i = 0; i < robot_model_->getVariableCount(); ++i)
      velocity_[i] *= -1;
  }
}

void RobotState::setJointEfforts(const JointModel* joint, const double* effort)
{
  if (has_acceleration_)
  {
    RCLCPP_ERROR(LOGGER, "Unable to set joint efforts because array is being used for accelerations");
    return;
  }
  has_effort_ = true;

  memcpy(effort_ + joint->getFirstVariableIndex(), effort, joint->getVariableCount() * sizeof(double));
}

void RobotState::setJointGroupPositions(const JointModelGroup* group, const double* gstate)
{
  const std::vector<int>& il = group->getVariableIndexList();
  if (group->isContiguousWithinState())
    memcpy(position_ + il[0], gstate, group->getVariableCount() * sizeof(double));
  else
  {
    for (std::size_t i = 0; i < il.size(); ++i)
      position_[il[i]] = gstate[i];
  }
  updateMimicJoints(group);
}

void RobotState::setJointGroupPositions(const JointModelGroup* group, const Eigen::VectorXd& values)
{
  const std::vector<int>& il = group->getVariableIndexList();
  for (std::size_t i = 0; i < il.size(); ++i)
    position_[il[i]] = values(i);
  updateMimicJoints(group);
}

void RobotState::setJointGroupActivePositions(const JointModelGroup* group, const std::vector<double>& gstate)
{
  assert(gstate.size() == group->getActiveVariableCount());
  std::size_t i = 0;
  for (const JointModel* jm : group->getActiveJointModels())
  {
    setJointPositions(jm, &gstate[i]);
    i += jm->getVariableCount();
  }
  updateMimicJoints(group);
}

void RobotState::setJointGroupActivePositions(const JointModelGroup* group, const Eigen::VectorXd& values)
{
  assert(values.size() == group->getActiveVariableCount());
  std::size_t i = 0;
  for (const JointModel* jm : group->getActiveJointModels())
  {
    setJointPositions(jm, &values(i));
    i += jm->getVariableCount();
  }
  updateMimicJoints(group);
}

void RobotState::copyJointGroupPositions(const JointModelGroup* group, double* gstate) const
{
  const std::vector<int>& il = group->getVariableIndexList();
  if (group->isContiguousWithinState())
    memcpy(gstate, position_ + il[0], group->getVariableCount() * sizeof(double));
  else
    for (std::size_t i = 0; i < il.size(); ++i)
      gstate[i] = position_[il[i]];
}

void RobotState::copyJointGroupPositions(const JointModelGroup* group, Eigen::VectorXd& values) const
{
  const std::vector<int>& il = group->getVariableIndexList();
  values.resize(il.size());
  for (std::size_t i = 0; i < il.size(); ++i)
    values(i) = position_[il[i]];
}

void RobotState::setJointGroupVelocities(const JointModelGroup* group, const double* gstate)
{
  markVelocity();
  const std::vector<int>& il = group->getVariableIndexList();
  if (group->isContiguousWithinState())
    memcpy(velocity_ + il[0], gstate, group->getVariableCount() * sizeof(double));
  else
  {
    for (std::size_t i = 0; i < il.size(); ++i)
      velocity_[il[i]] = gstate[i];
  }
}

void RobotState::setJointGroupVelocities(const JointModelGroup* group, const Eigen::VectorXd& values)
{
  markVelocity();
  const std::vector<int>& il = group->getVariableIndexList();
  for (std::size_t i = 0; i < il.size(); ++i)
    velocity_[il[i]] = values(i);
}

void RobotState::copyJointGroupVelocities(const JointModelGroup* group, double* gstate) const
{
  const std::vector<int>& il = group->getVariableIndexList();
  if (group->isContiguousWithinState())
    memcpy(gstate, velocity_ + il[0], group->getVariableCount() * sizeof(double));
  else
    for (std::size_t i = 0; i < il.size(); ++i)
      gstate[i] = velocity_[il[i]];
}

void RobotState::copyJointGroupVelocities(const JointModelGroup* group, Eigen::VectorXd& values) const
{
  const std::vector<int>& il = group->getVariableIndexList();
  values.resize(il.size());
  for (std::size_t i = 0; i < il.size(); ++i)
    values(i) = velocity_[il[i]];
}

void RobotState::setJointGroupAccelerations(const JointModelGroup* group, const double* gstate)
{
  markAcceleration();
  const std::vector<int>& il = group->getVariableIndexList();
  if (group->isContiguousWithinState())
    memcpy(acceleration_ + il[0], gstate, group->getVariableCount() * sizeof(double));
  else
  {
    for (std::size_t i = 0; i < il.size(); ++i)
      acceleration_[il[i]] = gstate[i];
  }
}

void RobotState::setJointGroupAccelerations(const JointModelGroup* group, const Eigen::VectorXd& values)
{
  markAcceleration();
  const std::vector<int>& il = group->getVariableIndexList();
  for (std::size_t i = 0; i < il.size(); ++i)
    acceleration_[il[i]] = values(i);
}

void RobotState::copyJointGroupAccelerations(const JointModelGroup* group, double* gstate) const
{
  const std::vector<int>& il = group->getVariableIndexList();
  if (group->isContiguousWithinState())
    memcpy(gstate, acceleration_ + il[0], group->getVariableCount() * sizeof(double));
  else
    for (std::size_t i = 0; i < il.size(); ++i)
      gstate[i] = acceleration_[il[i]];
}

void RobotState::copyJointGroupAccelerations(const JointModelGroup* group, Eigen::VectorXd& values) const
{
  const std::vector<int>& il = group->getVariableIndexList();
  values.resize(il.size());
  for (std::size_t i = 0; i < il.size(); ++i)
    values(i) = acceleration_[il[i]];
}

void RobotState::update(bool force)
{
  // make sure we do everything from scratch if needed
  if (force)
  {
    memset(dirty_joint_transforms_, 1, robot_model_->getJointModelCount() * sizeof(unsigned char));
    dirty_link_transforms_ = robot_model_->getRootJoint();
  }

  // this actually triggers all needed updates
  updateCollisionBodyTransforms();
}

void RobotState::updateCollisionBodyTransforms()
{
  if (dirty_link_transforms_ != nullptr)
    updateLinkTransforms();

  if (dirty_collision_body_transforms_ != nullptr)
  {
    const std::vector<const LinkModel*>& links = dirty_collision_body_transforms_->getDescendantLinkModels();
    dirty_collision_body_transforms_ = nullptr;

    for (const LinkModel* link : links)
    {
      const EigenSTL::vector_Isometry3d& ot = link->getCollisionOriginTransforms();
      const std::vector<int>& ot_id = link->areCollisionOriginTransformsIdentity();
      const int index_co = link->getFirstCollisionBodyTransformIndex();
      const int index_l = link->getLinkIndex();
      for (std::size_t j = 0, end = ot.size(); j != end; ++j)
      {
        if (ot_id[j])
          global_collision_body_transforms_[index_co + j] = global_link_transforms_[index_l];
        else
          global_collision_body_transforms_[index_co + j].affine().noalias() =
              global_link_transforms_[index_l].affine() * ot[j].matrix();
      }
    }
  }
}

void RobotState::updateLinkTransforms()
{
  if (dirty_link_transforms_ != nullptr)
  {
    updateLinkTransformsInternal(dirty_link_transforms_);
    if (dirty_collision_body_transforms_)
      dirty_collision_body_transforms_ =
          robot_model_->getCommonRoot(dirty_collision_body_transforms_, dirty_link_transforms_);
    else
      dirty_collision_body_transforms_ = dirty_link_transforms_;
    dirty_link_transforms_ = nullptr;
  }
}

void RobotState::updateLinkTransformsInternal(const JointModel* start)
{
  for (const LinkModel* link : start->getDescendantLinkModels())
  {
    int idx_link = link->getLinkIndex();
    const LinkModel* parent = link->getParentLinkModel();
    if (parent)  // root JointModel will not have a parent
    {
      int idx_parent = parent->getLinkIndex();
      if (link->parentJointIsFixed())  // fixed joint
        global_link_transforms_[idx_link].affine().noalias() =
            global_link_transforms_[idx_parent].affine() * link->getJointOriginTransform().matrix();
      else  // non-fixed joint
      {
        if (link->jointOriginTransformIsIdentity())  // Link has identity transform
          global_link_transforms_[idx_link].affine().noalias() =
              global_link_transforms_[idx_parent].affine() * getJointTransform(link->getParentJointModel()).matrix();
        else  // Link has non-identity transform
          global_link_transforms_[idx_link].affine().noalias() =
              global_link_transforms_[idx_parent].affine() * link->getJointOriginTransform().matrix() *
              getJointTransform(link->getParentJointModel()).matrix();
      }
    }
    else  // is the origin / root / 'model frame'
    {
      if (link->jointOriginTransformIsIdentity())
        global_link_transforms_[idx_link] = getJointTransform(link->getParentJointModel());
      else
        global_link_transforms_[idx_link].affine().noalias() =
            link->getJointOriginTransform().affine() * getJointTransform(link->getParentJointModel()).matrix();
    }
  }

  // update attached bodies tf; these are usually very few, so we update them all
  for (std::map<std::string, AttachedBody*>::const_iterator it = attached_body_map_.begin();
       it != attached_body_map_.end(); ++it)
    it->second->computeTransform(global_link_transforms_[it->second->getAttachedLink()->getLinkIndex()]);
}

void RobotState::updateStateWithLinkAt(const LinkModel* link, const Eigen::Isometry3d& transform, bool backward)
{
  updateLinkTransforms();  // no link transforms must be dirty, otherwise the transform we set will be overwritten

  // update the fact that collision body transforms are out of date
  if (dirty_collision_body_transforms_)
    dirty_collision_body_transforms_ =
        robot_model_->getCommonRoot(dirty_collision_body_transforms_, link->getParentJointModel());
  else
    dirty_collision_body_transforms_ = link->getParentJointModel();

  global_link_transforms_[link->getLinkIndex()] = transform;

  // update link transforms for descendant links only (leaving the transform for the current link untouched)
  const std::vector<const JointModel*>& cj = link->getChildJointModels();
  for (const JointModel* joint : cj)
    updateLinkTransformsInternal(joint);

  // if we also need to go backward
  if (backward)
  {
    const LinkModel* parent_link = link;
    const LinkModel* child_link;
    while (parent_link->getParentJointModel()->getParentLinkModel())
    {
      child_link = parent_link;
      parent_link = parent_link->getParentJointModel()->getParentLinkModel();

      // update the transform of the parent
      global_link_transforms_[parent_link->getLinkIndex()] =
          global_link_transforms_[child_link->getLinkIndex()] *
          (child_link->getJointOriginTransform() *
           variable_joint_transforms_[child_link->getParentJointModel()->getJointIndex()])
              .inverse();

      // update link transforms for descendant links only (leaving the transform for the current link untouched)
      // with the exception of the child link we are coming backwards from
      const std::vector<const JointModel*>& cj = parent_link->getChildJointModels();
      for (const JointModel* joint : cj)
        if (joint != child_link->getParentJointModel())
          updateLinkTransformsInternal(joint);
    }
    // all collision body transforms are invalid now
    dirty_collision_body_transforms_ = parent_link->getParentJointModel();
  }

  // update attached bodies tf; these are usually very few, so we update them all
  for (std::map<std::string, AttachedBody*>::const_iterator it = attached_body_map_.begin();
       it != attached_body_map_.end(); ++it)
    it->second->computeTransform(global_link_transforms_[it->second->getAttachedLink()->getLinkIndex()]);
}

bool RobotState::satisfiesBounds(double margin) const
{
  const std::vector<const JointModel*>& jm = robot_model_->getActiveJointModels();
  for (const JointModel* joint : jm)
    if (!satisfiesBounds(joint, margin))
      return false;
  return true;
}

bool RobotState::satisfiesBounds(const JointModelGroup* group, double margin) const
{
  const std::vector<const JointModel*>& jm = group->getActiveJointModels();
  for (const JointModel* joint : jm)
    if (!satisfiesBounds(joint, margin))
      return false;
  return true;
}

void RobotState::enforceBounds()
{
  const std::vector<const JointModel*>& jm = robot_model_->getActiveJointModels();
  for (const JointModel* joint : jm)
    enforceBounds(joint);
}

void RobotState::enforceBounds(const JointModelGroup* joint_group)
{
  const std::vector<const JointModel*>& jm = joint_group->getActiveJointModels();
  for (const JointModel* joint : jm)
    enforceBounds(joint);
}

void RobotState::harmonizePositions()
{
  for (const JointModel* jm : robot_model_->getActiveJointModels())
    harmonizePosition(jm);
}

void RobotState::harmonizePositions(const JointModelGroup* joint_group)
{
  for (const JointModel* jm : joint_group->getActiveJointModels())
    harmonizePosition(jm);
}

std::pair<double, const JointModel*> RobotState::getMinDistanceToPositionBounds() const
{
  return getMinDistanceToPositionBounds(robot_model_->getActiveJointModels());
}

std::pair<double, const JointModel*> RobotState::getMinDistanceToPositionBounds(const JointModelGroup* group) const
{
  return getMinDistanceToPositionBounds(group->getActiveJointModels());
}

std::pair<double, const JointModel*>
RobotState::getMinDistanceToPositionBounds(const std::vector<const JointModel*>& joints) const
{
  double distance = std::numeric_limits<double>::max();
  const JointModel* index = nullptr;
  for (const JointModel* joint : joints)
  {
    if (joint->getType() == JointModel::PLANAR || joint->getType() == JointModel::FLOATING)
      continue;
    if (joint->getType() == JointModel::REVOLUTE)
      if (static_cast<const RevoluteJointModel*>(joint)->isContinuous())
        continue;

    const double* joint_values = getJointPositions(joint);
    const JointModel::Bounds& bounds = joint->getVariableBounds();
    std::vector<double> lower_bounds(bounds.size()), upper_bounds(bounds.size());
    for (std::size_t j = 0; j < bounds.size(); ++j)
    {
      lower_bounds[j] = bounds[j].min_position_;
      upper_bounds[j] = bounds[j].max_position_;
    }
    double new_distance = joint->distance(joint_values, &lower_bounds[0]);
    if (new_distance < distance)
    {
      index = joint;
      distance = new_distance;
    }
    new_distance = joint->distance(joint_values, &upper_bounds[0]);
    if (new_distance < distance)
    {
      index = joint;
      distance = new_distance;
    }
  }
  return std::make_pair(distance, index);
}

bool RobotState::isValidVelocityMove(const RobotState& other, const JointModelGroup* group, double dt) const
{
  const std::vector<const JointModel*>& jm = group->getActiveJointModels();
  for (const JointModel* joint_id : jm)
  {
    const int idx = joint_id->getFirstVariableIndex();
    const std::vector<VariableBounds>& bounds = joint_id->getVariableBounds();

    // Check velocity for each joint variable
    for (std::size_t var_id = 0; var_id < joint_id->getVariableCount(); ++var_id)
    {
      const double dtheta = std::abs(*(position_ + idx + var_id) - *(other.getVariablePositions() + idx + var_id));

      if (dtheta > dt * bounds[var_id].max_velocity_)
        return false;
    }
  }
  return true;
}

double RobotState::distance(const RobotState& other, const JointModelGroup* joint_group) const
{
  double d = 0.0;
  const std::vector<const JointModel*>& jm = joint_group->getActiveJointModels();
  for (const JointModel* joint : jm)
  {
    const int idx = joint->getFirstVariableIndex();
    d += joint->getDistanceFactor() * joint->distance(position_ + idx, other.position_ + idx);
  }
  return d;
}

void RobotState::interpolate(const RobotState& to, double t, RobotState& state) const
{
  moveit::core::checkInterpolationParamBounds(LOGGER, t);
  robot_model_->interpolate(getVariablePositions(), to.getVariablePositions(), t, state.getVariablePositions());

  memset(state.dirty_joint_transforms_, 1, state.robot_model_->getJointModelCount() * sizeof(unsigned char));
  state.dirty_link_transforms_ = state.robot_model_->getRootJoint();
}

void RobotState::interpolate(const RobotState& to, double t, RobotState& state, const JointModelGroup* joint_group) const
{
  moveit::core::checkInterpolationParamBounds(LOGGER, t);
  const std::vector<const JointModel*>& jm = joint_group->getActiveJointModels();
  for (const JointModel* joint : jm)
  {
    const int idx = joint->getFirstVariableIndex();
    joint->interpolate(position_ + idx, to.position_ + idx, t, state.position_ + idx);
  }
  state.updateMimicJoints(joint_group);
}

void RobotState::setAttachedBodyUpdateCallback(const AttachedBodyCallback& callback)
{
  attached_body_update_callback_ = callback;
}

bool RobotState::hasAttachedBody(const std::string& id) const
{
  return attached_body_map_.find(id) != attached_body_map_.end();
}

const AttachedBody* RobotState::getAttachedBody(const std::string& id) const
{
  std::map<std::string, AttachedBody*>::const_iterator it = attached_body_map_.find(id);
  if (it == attached_body_map_.end())
  {
    RCLCPP_ERROR(LOGGER, "Attached body '%s' not found", id.c_str());
    return nullptr;
  }
  else
    return it->second;
}

void RobotState::attachBody(AttachedBody* attached_body)
{
  // If an attached body with the same id exists, remove it
  clearAttachedBody(attached_body->getName());

  attached_body_map_[attached_body->getName()] = attached_body;
  attached_body->computeTransform(getGlobalLinkTransform(attached_body->getAttachedLink()));
  if (attached_body_update_callback_)
    attached_body_update_callback_(attached_body, true);
}

void RobotState::attachBody(const std::string& id, const Eigen::Isometry3d& pose,
                            const std::vector<shapes::ShapeConstPtr>& shapes,
                            const EigenSTL::vector_Isometry3d& shape_poses, const std::set<std::string>& touch_links,
                            const std::string& link, const trajectory_msgs::msg::JointTrajectory& detach_posture,
                            const moveit::core::FixedTransformsMap& subframe_poses)
{
  const LinkModel* l = robot_model_->getLinkModel(link);
  attachBody(new AttachedBody(l, id, pose, shapes, shape_poses, touch_links, detach_posture, subframe_poses));
}

void RobotState::getAttachedBodies(std::vector<const AttachedBody*>& attached_bodies) const
{
  attached_bodies.clear();
  attached_bodies.reserve(attached_body_map_.size());
  for (const std::pair<const std::string, AttachedBody*>& it : attached_body_map_)
    attached_bodies.push_back(it.second);
}

void RobotState::getAttachedBodies(std::vector<const AttachedBody*>& attached_bodies, const JointModelGroup* group) const
{
  attached_bodies.clear();
  for (const std::pair<const std::string, AttachedBody*>& it : attached_body_map_)
    if (group->hasLinkModel(it.second->getAttachedLinkName()))
      attached_bodies.push_back(it.second);
}

void RobotState::getAttachedBodies(std::vector<const AttachedBody*>& attached_bodies, const LinkModel* link_model) const
{
  attached_bodies.clear();
  for (const std::pair<const std::string, AttachedBody*>& it : attached_body_map_)
    if (it.second->getAttachedLink() == link_model)
      attached_bodies.push_back(it.second);
}

void RobotState::clearAttachedBodies()
{
  for (std::map<std::string, AttachedBody*>::const_iterator it = attached_body_map_.begin();
       it != attached_body_map_.end(); ++it)
  {
    if (attached_body_update_callback_)
      attached_body_update_callback_(it->second, false);
    delete it->second;
  }
  attached_body_map_.clear();
}

void RobotState::clearAttachedBodies(const LinkModel* link)
{
  std::map<std::string, AttachedBody*>::iterator it = attached_body_map_.begin();
  while (it != attached_body_map_.end())
  {
    if (it->second->getAttachedLink() != link)
    {
      ++it;
      continue;
    }
    if (attached_body_update_callback_)
      attached_body_update_callback_(it->second, false);
    delete it->second;
    std::map<std::string, AttachedBody*>::iterator del = it++;
    attached_body_map_.erase(del);
  }
}

void RobotState::clearAttachedBodies(const JointModelGroup* group)
{
  std::map<std::string, AttachedBody*>::iterator it = attached_body_map_.begin();
  while (it != attached_body_map_.end())
  {
    if (!group->hasLinkModel(it->second->getAttachedLinkName()))
    {
      ++it;
      continue;
    }
    if (attached_body_update_callback_)
      attached_body_update_callback_(it->second, false);
    delete it->second;
    std::map<std::string, AttachedBody*>::iterator del = it++;
    attached_body_map_.erase(del);
  }
}

bool RobotState::clearAttachedBody(const std::string& id)
{
  std::map<std::string, AttachedBody*>::iterator it = attached_body_map_.find(id);
  if (it != attached_body_map_.end())
  {
    if (attached_body_update_callback_)
      attached_body_update_callback_(it->second, false);
    delete it->second;
    attached_body_map_.erase(it);
    return true;
  }
  else
    return false;
}

const Eigen::Isometry3d& RobotState::getFrameTransform(const std::string& frame_id, bool* frame_found)
{
  updateLinkTransforms();
  return static_cast<const RobotState*>(this)->getFrameTransform(frame_id, frame_found);
}

const Eigen::Isometry3d& RobotState::getFrameTransform(const std::string& frame_id, bool* frame_found) const
{
  const LinkModel* ignored_link;
  bool found;
  const auto& result = getFrameInfo(frame_id, ignored_link, found);

  if (frame_found)
    *frame_found = found;
  else if (!found)
    RCLCPP_WARN(LOGGER, "getFrameTransform() did not find a frame with name %s.", frame_id.c_str());

  return result;
}

const Eigen::Isometry3d& RobotState::getFrameInfo(const std::string& frame_id, const LinkModel*& robot_link,
                                                  bool& frame_found) const
{
  if (!frame_id.empty() && frame_id[0] == '/')
    return getFrameInfo(frame_id.substr(1), robot_link, frame_found);

  static const Eigen::Isometry3d IDENTITY_TRANSFORM = Eigen::Isometry3d::Identity();
  if (frame_id == robot_model_->getModelFrame())
  {
    robot_link = robot_model_->getRootLink();
    frame_found = true;
    return IDENTITY_TRANSFORM;
  }
  if ((robot_link = robot_model_->getLinkModel(frame_id, &frame_found)))
  {
    BOOST_VERIFY(checkLinkTransforms());
    return global_link_transforms_[robot_link->getLinkIndex()];
  }
  robot_link = nullptr;

  // Check names of the attached bodies
  std::map<std::string, AttachedBody*>::const_iterator jt = attached_body_map_.find(frame_id);
  if (jt != attached_body_map_.end())
  {
<<<<<<< HEAD
    const EigenSTL::vector_Isometry3d& tf = jt->second->getGlobalCollisionBodyTransforms();
    if (tf.empty())
    {
      RCLCPP_ERROR(LOGGER, "Attached body '%s' has no geometry associated to it. No transform to return.",
                   frame_id.c_str());
      robot_link = nullptr;
      frame_found = false;
      return IDENTITY_TRANSFORM;
    }
    if (tf.size() > 1)
      RCLCPP_DEBUG(LOGGER,
                   "There are multiple geometries associated to attached body '%s'. "
                   "Returning the transform for the first one.",
                   frame_id.c_str());
=======
    const Eigen::Isometry3d& transform = jt->second->getGlobalPose();
>>>>>>> b57628ff
    robot_link = jt->second->getAttachedLink();
    frame_found = true;
    BOOST_VERIFY(checkLinkTransforms());
    return transform;
  }

  // Check if an AttachedBody has a subframe with name frame_id
  for (const std::pair<const std::string, AttachedBody*>& body : attached_body_map_)
  {
    const auto& transform = body.second->getGlobalSubframeTransform(frame_id, &frame_found);
    if (frame_found)
    {
      robot_link = body.second->getAttachedLink();
      BOOST_VERIFY(checkLinkTransforms());
      return transform;
    }
  }

  robot_link = nullptr;
  frame_found = false;
  return IDENTITY_TRANSFORM;
}

bool RobotState::knowsFrameTransform(const std::string& frame_id) const
{
  if (!frame_id.empty() && frame_id[0] == '/')
    return knowsFrameTransform(frame_id.substr(1));
  if (robot_model_->hasLinkModel(frame_id))
    return true;

  // Check if an AttachedBody with name frame_id exists
  std::map<std::string, AttachedBody*>::const_iterator it = attached_body_map_.find(frame_id);
  if (it != attached_body_map_.end())
    return !it->second->getGlobalCollisionBodyTransforms().empty();

  // Check if an AttachedBody has a subframe with name frame_id
  for (const std::pair<const std::string, AttachedBody*>& body : attached_body_map_)
  {
    if (body.second->hasSubframeTransform(frame_id))
      return true;
  }
  return false;
}

void RobotState::getRobotMarkers(visualization_msgs::msg::MarkerArray& arr, const std::vector<std::string>& link_names,
                                 const std_msgs::msg::ColorRGBA& color, const std::string& ns,
                                 const rclcpp::Duration& dur, bool include_attached) const
{
  std::size_t cur_num = arr.markers.size();
  getRobotMarkers(arr, link_names, include_attached);
  unsigned int id = cur_num;
  for (std::size_t i = cur_num; i < arr.markers.size(); ++i, ++id)
  {
    arr.markers[i].ns = ns;
    arr.markers[i].id = id;
    arr.markers[i].lifetime = dur;
    arr.markers[i].color = color;
  }
}

void RobotState::getRobotMarkers(visualization_msgs::msg::MarkerArray& arr, const std::vector<std::string>& link_names,
                                 bool include_attached) const
{
  rclcpp::Clock clock;
  for (const std::string& link_name : link_names)
  {
    RCLCPP_DEBUG(LOGGER, "Trying to get marker for link '%s'", link_name.c_str());
    const LinkModel* link_model = robot_model_->getLinkModel(link_name);
    if (!link_model)
      continue;
    if (include_attached)
      for (const std::pair<const std::string, AttachedBody*>& it : attached_body_map_)
        if (it.second->getAttachedLink() == link_model)
        {
          for (std::size_t j = 0; j < it.second->getShapes().size(); ++j)
          {
            visualization_msgs::msg::Marker att_mark;
            att_mark.header.frame_id = robot_model_->getModelFrame();
            att_mark.header.stamp = clock.now();
            if (shapes::constructMarkerFromShape(it.second->getShapes()[j].get(), att_mark))
            {
              // if the object is invisible (0 volume) we skip it
              if (fabs(att_mark.scale.x * att_mark.scale.y * att_mark.scale.z) < std::numeric_limits<float>::epsilon())
                continue;
              att_mark.pose = tf2::toMsg(it.second->getGlobalCollisionBodyTransforms()[j]);
              arr.markers.push_back(att_mark);
            }
          }
        }

    if (link_model->getShapes().empty())
      continue;

    for (std::size_t j = 0; j < link_model->getShapes().size(); ++j)
    {
      visualization_msgs::msg::Marker mark;
      mark.header.frame_id = robot_model_->getModelFrame();
      mark.header.stamp = clock.now();

      // we prefer using the visual mesh, if a mesh is available and we have one body to render
      const std::string& mesh_resource = link_model->getVisualMeshFilename();
      if (mesh_resource.empty() || link_model->getShapes().size() > 1)
      {
        if (!shapes::constructMarkerFromShape(link_model->getShapes()[j].get(), mark))
          continue;
        // if the object is invisible (0 volume) we skip it
        if (fabs(mark.scale.x * mark.scale.y * mark.scale.z) < std::numeric_limits<float>::epsilon())
          continue;
        mark.pose =
            tf2::toMsg(global_collision_body_transforms_[link_model->getFirstCollisionBodyTransformIndex() + j]);
      }
      else
      {
        mark.type = mark.MESH_RESOURCE;
        mark.mesh_use_embedded_materials = false;
        mark.mesh_resource = mesh_resource;
        const Eigen::Vector3d& mesh_scale = link_model->getVisualMeshScale();

        mark.scale.x = mesh_scale[0];
        mark.scale.y = mesh_scale[1];
        mark.scale.z = mesh_scale[2];
        mark.pose = tf2::toMsg(global_link_transforms_[link_model->getLinkIndex()] * link_model->getVisualMeshOrigin());
      }

      arr.markers.push_back(mark);
    }
  }
}

Eigen::MatrixXd RobotState::getJacobian(const JointModelGroup* group,
                                        const Eigen::Vector3d& reference_point_position) const
{
  Eigen::MatrixXd result;
  if (!getJacobian(group, group->getLinkModels().back(), reference_point_position, result, false))
    throw Exception("Unable to compute Jacobian");
  return result;
}

bool RobotState::getJacobian(const JointModelGroup* group, const LinkModel* link,
                             const Eigen::Vector3d& reference_point_position, Eigen::MatrixXd& jacobian,
                             bool use_quaternion_representation) const
{
  BOOST_VERIFY(checkLinkTransforms());

  if (!group->isChain())
  {
    RCLCPP_ERROR(LOGGER, "The group '%s' is not a chain. Cannot compute Jacobian.", group->getName().c_str());
    return false;
  }

  if (!group->isLinkUpdated(link->getName()))
  {
    RCLCPP_ERROR(LOGGER, "Link name '%s' does not exist in the chain '%s' or is not a child for this chain",
                 link->getName().c_str(), group->getName().c_str());
    return false;
  }

  const moveit::core::JointModel* root_joint_model = group->getJointModels()[0];  // group->getJointRoots()[0];
  const moveit::core::LinkModel* root_link_model = root_joint_model->getParentLinkModel();
  // getGlobalLinkTransform() returns a valid isometry by contract
  Eigen::Isometry3d reference_transform =
      root_link_model ? getGlobalLinkTransform(root_link_model).inverse() : Eigen::Isometry3d::Identity();
  int rows = use_quaternion_representation ? 7 : 6;
  int columns = group->getVariableCount();
  jacobian = Eigen::MatrixXd::Zero(rows, columns);

  // getGlobalLinkTransform() returns a valid isometry by contract
  Eigen::Isometry3d link_transform = reference_transform * getGlobalLinkTransform(link);  // valid isometry
  Eigen::Vector3d point_transform = link_transform * reference_point_position;

  /*
  RCLCPP_DEBUG(LOGGER, "Point from reference origin expressed in world coordinates: %f %f %f",
           point_transform.x(),
           point_transform.y(),
           point_transform.z());
  */

  Eigen::Vector3d joint_axis;
  Eigen::Isometry3d joint_transform;

  while (link)
  {
    /*
    RCLCPP_DEBUG(LOGGER, "Link: %s, %f %f %f",link_state->getName().c_str(),
             link_state->getGlobalLinkTransform().translation().x(),
             link_state->getGlobalLinkTransform().translation().y(),
             link_state->getGlobalLinkTransform().translation().z());
    RCLCPP_DEBUG(LOGGER, "Joint: %s",link_state->getParentJointState()->getName().c_str());
    */
    const JointModel* pjm = link->getParentJointModel();
    if (pjm->getVariableCount() > 0)
    {
      if (!group->hasJointModel(pjm->getName()))
      {
        link = pjm->getParentLinkModel();
        continue;
      }
      unsigned int joint_index = group->getVariableGroupIndex(pjm->getName());
      // getGlobalLinkTransform() returns a valid isometry by contract
      joint_transform = reference_transform * getGlobalLinkTransform(link);  // valid isometry
      if (pjm->getType() == moveit::core::JointModel::REVOLUTE)
      {
        joint_axis = joint_transform.linear() * static_cast<const moveit::core::RevoluteJointModel*>(pjm)->getAxis();
        jacobian.block<3, 1>(0, joint_index) =
            jacobian.block<3, 1>(0, joint_index) + joint_axis.cross(point_transform - joint_transform.translation());
        jacobian.block<3, 1>(3, joint_index) = jacobian.block<3, 1>(3, joint_index) + joint_axis;
      }
      else if (pjm->getType() == moveit::core::JointModel::PRISMATIC)
      {
        joint_axis = joint_transform.linear() * static_cast<const moveit::core::PrismaticJointModel*>(pjm)->getAxis();
        jacobian.block<3, 1>(0, joint_index) = jacobian.block<3, 1>(0, joint_index) + joint_axis;
      }
      else if (pjm->getType() == moveit::core::JointModel::PLANAR)
      {
        joint_axis = joint_transform * Eigen::Vector3d(1.0, 0.0, 0.0);
        jacobian.block<3, 1>(0, joint_index) = jacobian.block<3, 1>(0, joint_index) + joint_axis;
        joint_axis = joint_transform * Eigen::Vector3d(0.0, 1.0, 0.0);
        jacobian.block<3, 1>(0, joint_index + 1) = jacobian.block<3, 1>(0, joint_index + 1) + joint_axis;
        joint_axis = joint_transform * Eigen::Vector3d(0.0, 0.0, 1.0);
        jacobian.block<3, 1>(0, joint_index + 2) = jacobian.block<3, 1>(0, joint_index + 2) +
                                                   joint_axis.cross(point_transform - joint_transform.translation());
        jacobian.block<3, 1>(3, joint_index + 2) = jacobian.block<3, 1>(3, joint_index + 2) + joint_axis;
      }
      else
        RCLCPP_ERROR(LOGGER, "Unknown type of joint in Jacobian computation");
    }
    if (pjm == root_joint_model)
      break;
    link = pjm->getParentLinkModel();
  }
  if (use_quaternion_representation)
  {  // Quaternion representation
    // From "Advanced Dynamics and Motion Simulation" by Paul Mitiguy
    // d/dt ( [w] ) = 1/2 * [ -x -y -z ]  * [ omega_1 ]
    //        [x]           [  w -z  y ]    [ omega_2 ]
    //        [y]           [  z  w -x ]    [ omega_3 ]
    //        [z]           [ -y  x  w ]
    Eigen::Quaterniond q(link_transform.linear());
    double w = q.w(), x = q.x(), y = q.y(), z = q.z();
    Eigen::MatrixXd quaternion_update_matrix(4, 3);
    quaternion_update_matrix << -x, -y, -z, w, -z, y, z, w, -x, -y, x, w;
    jacobian.block(3, 0, 4, columns) = 0.5 * quaternion_update_matrix * jacobian.block(3, 0, 3, columns);
  }
  return true;
}

bool RobotState::setFromDiffIK(const JointModelGroup* jmg, const Eigen::VectorXd& twist, const std::string& tip,
                               double dt, const GroupStateValidityCallbackFn& constraint)
{
  Eigen::VectorXd qdot;
  computeVariableVelocity(jmg, qdot, twist, getLinkModel(tip));
  return integrateVariableVelocity(jmg, qdot, dt, constraint);
}

bool RobotState::setFromDiffIK(const JointModelGroup* jmg, const geometry_msgs::msg::Twist& twist,
                               const std::string& tip, double dt, const GroupStateValidityCallbackFn& constraint)
{
  Eigen::Matrix<double, 6, 1> t;
  tf2::fromMsg(twist, t);
  return setFromDiffIK(jmg, t, tip, dt, constraint);
}

void RobotState::computeVariableVelocity(const JointModelGroup* jmg, Eigen::VectorXd& qdot,
                                         const Eigen::VectorXd& twist, const LinkModel* tip) const
{
  // Get the Jacobian of the group at the current configuration
  Eigen::MatrixXd j(6, jmg->getVariableCount());
  Eigen::Vector3d reference_point(0.0, 0.0, 0.0);
  getJacobian(jmg, tip, reference_point, j, false);

  // Rotate the jacobian to the end-effector frame
  Eigen::Isometry3d e_mb = getGlobalLinkTransform(tip).inverse();
  Eigen::MatrixXd e_wb = Eigen::ArrayXXd::Zero(6, 6);
  e_wb.block(0, 0, 3, 3) = e_mb.matrix().block(0, 0, 3, 3);
  e_wb.block(3, 3, 3, 3) = e_mb.matrix().block(0, 0, 3, 3);
  j = e_wb * j;

  // Do the Jacobian moore-penrose pseudo-inverse
  Eigen::JacobiSVD<Eigen::MatrixXd> svd_of_j(j, Eigen::ComputeThinU | Eigen::ComputeThinV);
  const Eigen::MatrixXd& u = svd_of_j.matrixU();
  const Eigen::MatrixXd& v = svd_of_j.matrixV();
  const Eigen::VectorXd& s = svd_of_j.singularValues();

  Eigen::VectorXd sinv = s;
  static const double PINVTOLER = std::numeric_limits<float>::epsilon();
  double maxsv = 0.0;
  for (std::size_t i = 0; i < static_cast<std::size_t>(s.rows()); ++i)
    if (fabs(s(i)) > maxsv)
      maxsv = fabs(s(i));
  for (std::size_t i = 0; i < static_cast<std::size_t>(s.rows()); ++i)
  {
    // Those singular values smaller than a percentage of the maximum singular value are removed
    if (fabs(s(i)) > maxsv * PINVTOLER)
      sinv(i) = 1.0 / s(i);
    else
      sinv(i) = 0.0;
  }
  Eigen::MatrixXd jinv = (v * sinv.asDiagonal() * u.transpose());

  // Compute joint velocity
  qdot = jinv * twist;
}

bool RobotState::integrateVariableVelocity(const JointModelGroup* jmg, const Eigen::VectorXd& qdot, double dt,
                                           const GroupStateValidityCallbackFn& constraint)
{
  Eigen::VectorXd q(jmg->getVariableCount());
  copyJointGroupPositions(jmg, q);
  q = q + dt * qdot;
  setJointGroupPositions(jmg, q);
  enforceBounds(jmg);

  if (constraint)
  {
    std::vector<double> values;
    copyJointGroupPositions(jmg, values);
    return constraint(this, jmg, &values[0]);
  }
  else
    return true;
}

bool RobotState::setFromIK(const JointModelGroup* jmg, const geometry_msgs::msg::Pose& pose, double timeout,
                           const GroupStateValidityCallbackFn& constraint,
                           const kinematics::KinematicsQueryOptions& options)
{
  const kinematics::KinematicsBaseConstPtr& solver = jmg->getSolverInstance();
  if (!solver)
  {
    RCLCPP_ERROR(LOGGER, "No kinematics solver instantiated for group '%s'", jmg->getName().c_str());
    return false;
  }
  return setFromIK(jmg, pose, solver->getTipFrame(), timeout, constraint, options);
}

bool RobotState::setFromIK(const JointModelGroup* jmg, const geometry_msgs::msg::Pose& pose, const std::string& tip,
                           double timeout, const GroupStateValidityCallbackFn& constraint,
                           const kinematics::KinematicsQueryOptions& options)
{
  Eigen::Isometry3d mat;
  tf2::fromMsg(pose, mat);
  static std::vector<double> consistency_limits;
  return setFromIK(jmg, mat, tip, consistency_limits, timeout, constraint, options);
}

bool RobotState::setFromIK(const JointModelGroup* jmg, const Eigen::Isometry3d& pose, double timeout,
                           const GroupStateValidityCallbackFn& constraint,
                           const kinematics::KinematicsQueryOptions& options)
{
  const kinematics::KinematicsBaseConstPtr& solver = jmg->getSolverInstance();
  if (!solver)
  {
    RCLCPP_ERROR(LOGGER, "No kinematics solver instantiated for group '%s'", jmg->getName().c_str());
    return false;
  }
  static std::vector<double> consistency_limits;
  return setFromIK(jmg, pose, solver->getTipFrame(), consistency_limits, timeout, constraint, options);
}

bool RobotState::setFromIK(const JointModelGroup* jmg, const Eigen::Isometry3d& pose_in, const std::string& tip_in,
                           double timeout, const GroupStateValidityCallbackFn& constraint,
                           const kinematics::KinematicsQueryOptions& options)
{
  static std::vector<double> consistency_limits;
  return setFromIK(jmg, pose_in, tip_in, consistency_limits, timeout, constraint, options);
}

namespace
{
bool ikCallbackFnAdapter(RobotState* state, const JointModelGroup* group,
                         const GroupStateValidityCallbackFn& constraint, const geometry_msgs::msg::Pose& /*unused*/,
                         const std::vector<double>& ik_sol, moveit_msgs::msg::MoveItErrorCodes& error_code)
{
  const std::vector<unsigned int>& bij = group->getKinematicsSolverJointBijection();
  std::vector<double> solution(bij.size());
  for (std::size_t i = 0; i < bij.size(); ++i)
    solution[bij[i]] = ik_sol[i];
  if (constraint(state, group, &solution[0]))
    error_code.val = moveit_msgs::msg::MoveItErrorCodes::SUCCESS;
  else
    error_code.val = moveit_msgs::msg::MoveItErrorCodes::NO_IK_SOLUTION;
  return true;
}
}  // namespace

bool RobotState::setToIKSolverFrame(Eigen::Isometry3d& pose, const kinematics::KinematicsBaseConstPtr& solver)
{
  return setToIKSolverFrame(pose, solver->getBaseFrame());
}

bool RobotState::setToIKSolverFrame(Eigen::Isometry3d& pose, const std::string& ik_frame)
{
  // Bring the pose to the frame of the IK solver
  if (!Transforms::sameFrame(ik_frame, robot_model_->getModelFrame()))
  {
    const LinkModel* link_model =
        getLinkModel((!ik_frame.empty() && ik_frame[0] == '/') ? ik_frame.substr(1) : ik_frame);
    if (!link_model)
    {
      RCLCPP_ERROR(LOGGER, "The following IK frame does not exist: %s", ik_frame.c_str());
      return false;
    }
    pose = getGlobalLinkTransform(link_model).inverse() * pose;
  }
  return true;
}

bool RobotState::setFromIK(const JointModelGroup* jmg, const Eigen::Isometry3d& pose_in, const std::string& tip_in,
                           const std::vector<double>& consistency_limits_in, double timeout,
                           const GroupStateValidityCallbackFn& constraint,
                           const kinematics::KinematicsQueryOptions& options)
{
  // Convert from single pose and tip to vectors
  EigenSTL::vector_Isometry3d poses;
  poses.push_back(pose_in);

  std::vector<std::string> tips;
  tips.push_back(tip_in);

  std::vector<std::vector<double> > consistency_limits;
  consistency_limits.push_back(consistency_limits_in);

  return setFromIK(jmg, poses, tips, consistency_limits, timeout, constraint, options);
}

bool RobotState::setFromIK(const JointModelGroup* jmg, const EigenSTL::vector_Isometry3d& poses_in,
                           const std::vector<std::string>& tips_in, double timeout,
                           const GroupStateValidityCallbackFn& constraint,
                           const kinematics::KinematicsQueryOptions& options)
{
  const std::vector<std::vector<double> > consistency_limits;
  return setFromIK(jmg, poses_in, tips_in, consistency_limits, timeout, constraint, options);
}

bool RobotState::setFromIK(const JointModelGroup* jmg, const EigenSTL::vector_Isometry3d& poses_in,
                           const std::vector<std::string>& tips_in,
                           const std::vector<std::vector<double> >& consistency_limit_sets, double timeout,
                           const GroupStateValidityCallbackFn& constraint,
                           const kinematics::KinematicsQueryOptions& options)
{
  // Error check
  if (poses_in.size() != tips_in.size())
  {
    RCLCPP_ERROR(LOGGER, "Number of poses must be the same as number of tips");
    return false;
  }

  // Load solver
  const kinematics::KinematicsBaseConstPtr& solver = jmg->getSolverInstance();

  // Check if this jmg has a solver
  bool valid_solver = true;
  if (!solver)
  {
    valid_solver = false;
  }
  // Check if this jmg's IK solver can handle multiple tips (non-chain solver)
  else if (poses_in.size() > 1)
  {
    std::string error_msg;
    if (!solver->supportsGroup(jmg, &error_msg))
    {
<<<<<<< HEAD
      RCLCPP_ERROR(LOGGER, "Kinematics solver %s does not support joint group %s.  Error: %s", typeid(*solver).name(),
                   jmg->getName().c_str(), error_msg.c_str());
=======
      // skirt around clang-diagnostic-potentially-evaluated-expression
      const kinematics::KinematicsBase& solver_ref = *solver;
      ROS_ERROR_NAMED(LOGNAME, "Kinematics solver %s does not support joint group %s.  Error: %s",
                      typeid(solver_ref).name(), jmg->getName().c_str(), error_msg.c_str());
>>>>>>> b57628ff
      valid_solver = false;
    }
  }

  if (!valid_solver)
  {
    // Check if there are subgroups that can solve this for us (non-chains)
    if (poses_in.size() > 1)
    {
      // Forward to setFromIKSubgroups() to allow different subgroup IK solvers to work together
      return setFromIKSubgroups(jmg, poses_in, tips_in, consistency_limit_sets, timeout, constraint, options);
    }
    else
    {
      RCLCPP_ERROR(LOGGER, "No kinematics solver instantiated for group '%s'", jmg->getName().c_str());
      return false;
    }
  }

  // Check that no, or only one set of consistency limits have been passed in, and choose that one
  std::vector<double> consistency_limits;
  if (consistency_limit_sets.size() > 1)
  {
    RCLCPP_ERROR(LOGGER,
                 "Invalid number (%zu) of sets of consistency limits for a setFromIK request "
                 "that is being solved by a single IK solver",
                 consistency_limit_sets.size());
    return false;
  }
  else if (consistency_limit_sets.size() == 1)
    consistency_limits = consistency_limit_sets[0];

  const std::vector<std::string>& solver_tip_frames = solver->getTipFrames();

  // Track which possible tips frames we have filled in so far
  std::vector<bool> tip_frames_used(solver_tip_frames.size(), false);

  // Create vector to hold the output frames in the same order as solver_tip_frames
  std::vector<geometry_msgs::msg::Pose> ik_queries(solver_tip_frames.size());

  // Bring each pose to the frame of the IK solver
  for (std::size_t i = 0; i < poses_in.size(); ++i)
  {
    // Make non-const
    Eigen::Isometry3d pose = poses_in[i];
    std::string pose_frame = tips_in[i];

    // Remove extra slash
    if (!pose_frame.empty() && pose_frame[0] == '/')
      pose_frame = pose_frame.substr(1);

    // bring the pose to the frame of the IK solver
    if (!setToIKSolverFrame(pose, solver))
      return false;

    // try all of the solver's possible tip frames to see if they uniquely align with any of our passed in pose tip
    // frames
    bool found_valid_frame = false;
    std::size_t solver_tip_id;  // our current index
    for (solver_tip_id = 0; solver_tip_id < solver_tip_frames.size(); ++solver_tip_id)
    {
      // Check if this tip frame is already accounted for
      if (tip_frames_used[solver_tip_id])
        continue;  // already has a pose

      // check if the tip frame can be transformed via fixed transforms to the frame known to the IK solver
      std::string solver_tip_frame = solver_tip_frames[solver_tip_id];

      // remove the frame '/' if there is one, so we can avoid calling Transforms::sameFrame() which may copy strings
      // more often that we need to
      if (!solver_tip_frame.empty() && solver_tip_frame[0] == '/')
        solver_tip_frame = solver_tip_frame.substr(1);

      if (pose_frame != solver_tip_frame)
      {
        if (hasAttachedBody(pose_frame))
        {
          const AttachedBody* body = getAttachedBody(pose_frame);
<<<<<<< HEAD
          const EigenSTL::vector_Isometry3d& ab_trans = body->getFixedTransforms();
          if (ab_trans.size() != 1)
          {
            RCLCPP_ERROR(LOGGER, "Cannot use an attached body "
                                 "with multiple geometries as a reference frame.");
            return false;
          }
=======
>>>>>>> b57628ff
          pose_frame = body->getAttachedLinkName();
          pose = pose * body->getPose().inverse();
        }
        if (pose_frame != solver_tip_frame)
        {
          const moveit::core::LinkModel* link_model = getLinkModel(pose_frame);
          if (!link_model)
          {
            RCLCPP_ERROR(LOGGER, "The following Pose Frame does not exist: %s", pose_frame.c_str());
            return false;
          }
          const moveit::core::LinkTransformMap& fixed_links = link_model->getAssociatedFixedTransforms();
          for (const std::pair<const LinkModel* const, Eigen::Isometry3d>& fixed_link : fixed_links)
            if (Transforms::sameFrame(fixed_link.first->getName(), solver_tip_frame))
            {
              pose_frame = solver_tip_frame;
              pose = pose * fixed_link.second;
              break;
            }
        }

      }  // end if pose_frame

      // Check if this pose frame works
      if (pose_frame == solver_tip_frame)
      {
        found_valid_frame = true;
        break;
      }

    }  // end for solver_tip_frames

    // Make sure one of the tip frames worked
    if (!found_valid_frame)
    {
      RCLCPP_ERROR(LOGGER, "Cannot compute IK for query %zu pose reference frame '%s'", i, pose_frame.c_str());
      // Debug available tip frames
      std::stringstream ss;
      for (solver_tip_id = 0; solver_tip_id < solver_tip_frames.size(); ++solver_tip_id)
        ss << solver_tip_frames[solver_tip_id] << ", ";
      RCLCPP_ERROR(LOGGER, "Available tip frames: [%s]", ss.str().c_str());
      return false;
    }

    // Remove that tip from the list of available tip frames because each can only have one pose
    tip_frames_used[solver_tip_id] = true;

    // Convert Eigen pose to geometry_msgs pose
    geometry_msgs::msg::Pose ik_query;
    ik_query = tf2::toMsg(pose);

    // Save into vectors
    ik_queries[solver_tip_id] = ik_query;
  }  // end for poses_in

  // Create poses for all remaining tips a solver expects, even if not passed into this function
  for (std::size_t solver_tip_id = 0; solver_tip_id < solver_tip_frames.size(); ++solver_tip_id)
  {
    // Check if this tip frame is already accounted for
    if (tip_frames_used[solver_tip_id])
      continue;  // already has a pose

    // Process this tip
    std::string solver_tip_frame = solver_tip_frames[solver_tip_id];

    // remove the frame '/' if there is one, so we can avoid calling Transforms::sameFrame() which may copy strings more
    // often that we need to
    if (!solver_tip_frame.empty() && solver_tip_frame[0] == '/')
      solver_tip_frame = solver_tip_frame.substr(1);

    // Get the pose of a different EE tip link
    Eigen::Isometry3d current_pose = getGlobalLinkTransform(solver_tip_frame);

    // bring the pose to the frame of the IK solver
    if (!setToIKSolverFrame(current_pose, solver))
      return false;

    // Convert Eigen pose to geometry_msgs pose
    geometry_msgs::msg::Pose ik_query;
    ik_query = tf2::toMsg(current_pose);

    // Save into vectors - but this needs to be ordered in the same order as the IK solver expects its tip frames
    ik_queries[solver_tip_id] = ik_query;

    // Remove that tip from the list of available tip frames because each can only have one pose
    tip_frames_used[solver_tip_id] = true;
  }

  // if no timeout has been specified, use the default one
  if (timeout < std::numeric_limits<double>::epsilon())
    timeout = jmg->getDefaultIKTimeout();

  // set callback function
  kinematics::KinematicsBase::IKCallbackFn ik_callback_fn;
  if (constraint)
    ik_callback_fn = boost::bind(&ikCallbackFnAdapter, this, jmg, constraint, _1, _2, _3);

  // Bijection
  const std::vector<unsigned int>& bij = jmg->getKinematicsSolverJointBijection();

  std::vector<double> initial_values;
  copyJointGroupPositions(jmg, initial_values);
  std::vector<double> seed(bij.size());
  for (std::size_t i = 0; i < bij.size(); ++i)
    seed[i] = initial_values[bij[i]];

  // compute the IK solution
  std::vector<double> ik_sol;
  moveit_msgs::msg::MoveItErrorCodes error;

  if (solver->searchPositionIK(ik_queries, seed, timeout, consistency_limits, ik_sol, ik_callback_fn, error, options,
                               this))
  {
    std::vector<double> solution(bij.size());
    for (std::size_t i = 0; i < bij.size(); ++i)
      solution[bij[i]] = ik_sol[i];
    setJointGroupPositions(jmg, solution);
    return true;
  }
  return false;
}

bool RobotState::setFromIKSubgroups(const JointModelGroup* jmg, const EigenSTL::vector_Isometry3d& poses_in,
                                    const std::vector<std::string>& tips_in,
                                    const std::vector<std::vector<double> >& consistency_limits, double timeout,
                                    const GroupStateValidityCallbackFn& constraint,
                                    const kinematics::KinematicsQueryOptions& options)
{
  // Assume we have already ran setFromIK() and those checks

  // Get containing subgroups
  std::vector<const JointModelGroup*> sub_groups;
  jmg->getSubgroups(sub_groups);

  // Error check
  if (poses_in.size() != sub_groups.size())
  {
    RCLCPP_ERROR(LOGGER, "Number of poses (%zu) must be the same as number of sub-groups (%zu)", poses_in.size(),
                 sub_groups.size());
    return false;
  }

  if (tips_in.size() != sub_groups.size())
  {
    RCLCPP_ERROR(LOGGER, "Number of tip names (%zu) must be same as number of sub-groups (%zu)", tips_in.size(),
                 sub_groups.size());
    return false;
  }

  if (!consistency_limits.empty() && consistency_limits.size() != sub_groups.size())
  {
    RCLCPP_ERROR(LOGGER, "Number of consistency limit vectors must be the same as number of sub-groups");
    return false;
  }

  for (std::size_t i = 0; i < consistency_limits.size(); ++i)
  {
    if (consistency_limits[i].size() != sub_groups[i]->getVariableCount())
    {
      RCLCPP_ERROR(LOGGER, "Number of joints in consistency_limits is %zu but it should be should be %u", i,
                   sub_groups[i]->getVariableCount());
      return false;
    }
  }

  // Populate list of kin solvers for the various subgroups
  std::vector<kinematics::KinematicsBaseConstPtr> solvers;
  for (std::size_t i = 0; i < poses_in.size(); ++i)
  {
    kinematics::KinematicsBaseConstPtr solver = sub_groups[i]->getSolverInstance();
    if (!solver)
    {
      RCLCPP_ERROR(LOGGER, "Could not find solver for group '%s'", sub_groups[i]->getName().c_str());
      return false;
    }
    solvers.push_back(solver);
  }

  // Make non-const versions
  EigenSTL::vector_Isometry3d transformed_poses = poses_in;
  std::vector<std::string> pose_frames = tips_in;

  // Each each pose's tip frame naming
  for (std::size_t i = 0; i < poses_in.size(); ++i)
  {
    ASSERT_ISOMETRY(transformed_poses[i])  // unsanitized input, could contain a non-isometry
    Eigen::Isometry3d& pose = transformed_poses[i];
    std::string& pose_frame = pose_frames[i];

    // bring the pose to the frame of the IK solver
    if (!setToIKSolverFrame(pose, solvers[i]))
      return false;

    // see if the tip frame can be transformed via fixed transforms to the frame known to the IK solver
    std::string solver_tip_frame = solvers[i]->getTipFrame();

    // remove the frame '/' if there is one, so we can avoid calling Transforms::sameFrame() which may copy strings more
    // often that we need to
    if (!solver_tip_frame.empty() && solver_tip_frame[0] == '/')
      solver_tip_frame = solver_tip_frame.substr(1);

    if (pose_frame != solver_tip_frame)
    {
      if (hasAttachedBody(pose_frame))
      {
        const AttachedBody* body = getAttachedBody(pose_frame);
<<<<<<< HEAD
        const EigenSTL::vector_Isometry3d& ab_trans = body->getFixedTransforms();  // valid isometries by contract
        if (ab_trans.size() != 1)
        {
          RCLCPP_ERROR(LOGGER, "Cannot use an attached body with multiple geometries as a reference frame.");
          return false;
        }
=======
>>>>>>> b57628ff
        pose_frame = body->getAttachedLinkName();
        pose = pose * body->getPose().inverse();  // valid isometry
      }
      if (pose_frame != solver_tip_frame)
      {
        const moveit::core::LinkModel* link_model = getLinkModel(pose_frame);
        if (!link_model)
          return false;
        // getAssociatedFixedTransforms() returns valid isometries by contract
        const moveit::core::LinkTransformMap& fixed_links = link_model->getAssociatedFixedTransforms();
        for (const std::pair<const LinkModel* const, Eigen::Isometry3d>& fixed_link : fixed_links)
          if (fixed_link.first->getName() == solver_tip_frame)
          {
            pose_frame = solver_tip_frame;
            pose = pose * fixed_link.second;  // valid isometry
            break;
          }
      }
    }

    if (pose_frame != solver_tip_frame)
    {
      RCLCPP_ERROR(LOGGER, "Cannot compute IK for query pose reference frame '%s', desired: '%s'", pose_frame.c_str(),
                   solver_tip_frame.c_str());
      return false;
    }
  }

  // Convert Eigen poses to geometry_msg format
  std::vector<geometry_msgs::msg::Pose> ik_queries(poses_in.size());
  kinematics::KinematicsBase::IKCallbackFn ik_callback_fn;
  if (constraint)
    ik_callback_fn = boost::bind(&ikCallbackFnAdapter, this, jmg, constraint, _1, _2, _3);

  for (std::size_t i = 0; i < transformed_poses.size(); ++i)
  {
    Eigen::Quaterniond quat(transformed_poses[i].linear());
    Eigen::Vector3d point(transformed_poses[i].translation());
    ik_queries[i].position.x = point.x();
    ik_queries[i].position.y = point.y();
    ik_queries[i].position.z = point.z();
    ik_queries[i].orientation.x = quat.x();
    ik_queries[i].orientation.y = quat.y();
    ik_queries[i].orientation.z = quat.z();
    ik_queries[i].orientation.w = quat.w();
  }

  // if no timeout has been specified, use the default one
  if (timeout < std::numeric_limits<double>::epsilon())
    timeout = jmg->getDefaultIKTimeout();

  auto start = std::chrono::system_clock::now();
  double elapsed = 0;

  bool first_seed = true;
  unsigned int attempts = 0;
  do
  {
    ++attempts;
    RCLCPP_DEBUG(LOGGER, "IK attempt: %d", attempts);
    bool found_solution = true;
    for (std::size_t sg = 0; sg < sub_groups.size(); ++sg)
    {
      const std::vector<unsigned int>& bij = sub_groups[sg]->getKinematicsSolverJointBijection();
      std::vector<double> seed(bij.size());
      // the first seed is the initial state
      if (first_seed)
      {
        std::vector<double> initial_values;
        copyJointGroupPositions(sub_groups[sg], initial_values);
        for (std::size_t i = 0; i < bij.size(); ++i)
          seed[i] = initial_values[bij[i]];
      }
      else
      {
        // sample a random seed
        random_numbers::RandomNumberGenerator& rng = getRandomNumberGenerator();
        std::vector<double> random_values;
        sub_groups[sg]->getVariableRandomPositions(rng, random_values);
        for (std::size_t i = 0; i < bij.size(); ++i)
          seed[i] = random_values[bij[i]];
      }

      // compute the IK solution
      std::vector<double> ik_sol;
      moveit_msgs::msg::MoveItErrorCodes error;
      const std::vector<double>& climits = consistency_limits.empty() ? std::vector<double>() : consistency_limits[sg];
      if (solvers[sg]->searchPositionIK(ik_queries[sg], seed, (timeout - elapsed) / sub_groups.size(), climits, ik_sol,
                                        error))
      {
        std::vector<double> solution(bij.size());
        for (std::size_t i = 0; i < bij.size(); ++i)
          solution[bij[i]] = ik_sol[i];
        setJointGroupPositions(sub_groups[sg], solution);
      }
      else
      {
        found_solution = false;
        break;
      }
    }
    if (found_solution)
    {
      std::vector<double> full_solution;
      copyJointGroupPositions(jmg, full_solution);
      if (constraint ? constraint(this, jmg, &full_solution[0]) : true)
      {
        RCLCPP_DEBUG(LOGGER, "Found IK solution");
        return true;
      }
    }
    elapsed = std::chrono::duration_cast<std::chrono::seconds>(std::chrono::system_clock::now() - start).count();
    first_seed = false;
  } while (elapsed < timeout);
  return false;
}

double RobotState::computeCartesianPath(const JointModelGroup* group, std::vector<RobotStatePtr>& traj,
                                        const LinkModel* link, const Eigen::Vector3d& direction,
                                        bool global_reference_frame, double distance, double max_step,
                                        double jump_threshold_factor, const GroupStateValidityCallbackFn& validCallback,
                                        const kinematics::KinematicsQueryOptions& options)
{
  return CartesianInterpolator::computeCartesianPath(this, group, traj, link, direction, global_reference_frame,
                                                     distance, MaxEEFStep(max_step),
                                                     JumpThreshold(jump_threshold_factor), validCallback, options);
}

double RobotState::computeCartesianPath(const JointModelGroup* group, std::vector<RobotStatePtr>& traj,
                                        const LinkModel* link, const Eigen::Isometry3d& target,
                                        bool global_reference_frame, double max_step, double jump_threshold_factor,
                                        const GroupStateValidityCallbackFn& validCallback,
                                        const kinematics::KinematicsQueryOptions& options)
{
  return CartesianInterpolator::computeCartesianPath(this, group, traj, link, target, global_reference_frame,
                                                     MaxEEFStep(max_step), JumpThreshold(jump_threshold_factor),
                                                     validCallback, options);
}

double RobotState::computeCartesianPath(const JointModelGroup* group, std::vector<RobotStatePtr>& traj,
                                        const LinkModel* link, const EigenSTL::vector_Isometry3d& waypoints,
                                        bool global_reference_frame, double max_step, double jump_threshold_factor,
                                        const GroupStateValidityCallbackFn& validCallback,
                                        const kinematics::KinematicsQueryOptions& options)
{
  return CartesianInterpolator::computeCartesianPath(this, group, traj, link, waypoints, global_reference_frame,
                                                     MaxEEFStep(max_step), JumpThreshold(jump_threshold_factor),
                                                     validCallback, options);
}

void RobotState::computeAABB(std::vector<double>& aabb) const
{
  BOOST_VERIFY(checkLinkTransforms());

  core::AABB bounding_box;
  std::vector<const LinkModel*> links = robot_model_->getLinkModelsWithCollisionGeometry();
  for (const LinkModel* link : links)
  {
    Eigen::Isometry3d transform = getGlobalLinkTransform(link);  // intentional copy, we will translate
    const Eigen::Vector3d& extents = link->getShapeExtentsAtOrigin();
    transform.translate(link->getCenteredBoundingBoxOffset());
    bounding_box.extendWithTransformedBox(transform, extents);
  }
  for (const std::pair<const std::string, AttachedBody*>& it : attached_body_map_)
  {
    const EigenSTL::vector_Isometry3d& transforms = it.second->getGlobalCollisionBodyTransforms();
    const std::vector<shapes::ShapeConstPtr>& shapes = it.second->getShapes();
    for (std::size_t i = 0; i < transforms.size(); ++i)
    {
      Eigen::Vector3d extents = shapes::computeShapeExtents(shapes[i].get());
      bounding_box.extendWithTransformedBox(transforms[i], extents);
    }
  }

  aabb.clear();
  aabb.resize(6, 0.0);
  if (!bounding_box.isEmpty())
  {
    // The following is a shorthand for something like:
    // aabb[0, 2, 4] = bounding_box.min(); aabb[1, 3, 5] = bounding_box.max();
    Eigen::Map<Eigen::VectorXd, Eigen::Unaligned, Eigen::InnerStride<2> >(aabb.data(), 3) = bounding_box.min();
    Eigen::Map<Eigen::VectorXd, Eigen::Unaligned, Eigen::InnerStride<2> >(aabb.data() + 1, 3) = bounding_box.max();
  }
}

void RobotState::printStatePositions(std::ostream& out) const
{
  const std::vector<std::string>& nm = robot_model_->getVariableNames();
  for (std::size_t i = 0; i < nm.size(); ++i)
    out << nm[i] << "=" << position_[i] << std::endl;
}

void RobotState::printStatePositionsWithJointLimits(const moveit::core::JointModelGroup* jmg, std::ostream& out) const
{
  // TODO(davetcoleman): support joints with multiple variables / multiple DOFs such as floating joints
  // TODO(davetcoleman): support unbounded joints

  const std::vector<const moveit::core::JointModel*>& joints = jmg->getActiveJointModels();

  // Loop through joints
  for (const JointModel* joint : joints)
  {
    // Ignore joints with more than one variable
    if (joint->getVariableCount() > 1)
      continue;

    double current_value = getVariablePosition(joint->getName());

    // check if joint is beyond limits
    bool out_of_bounds = !satisfiesBounds(joint);

    const moveit::core::VariableBounds& bound = joint->getVariableBounds()[0];

    if (out_of_bounds)
      out << MOVEIT_CONSOLE_COLOR_RED;

    out << "   " << std::fixed << std::setprecision(5) << bound.min_position_ << "\t";
    double delta = bound.max_position_ - bound.min_position_;
    double step = delta / 20.0;

    bool marker_shown = false;
    for (double value = bound.min_position_; value < bound.max_position_; value += step)
    {
      // show marker of current value
      if (!marker_shown && current_value < value)
      {
        out << "|";
        marker_shown = true;
      }
      else
        out << "-";
    }
    if (!marker_shown)
      out << "|";

    // show max position
    out << " \t" << std::fixed << std::setprecision(5) << bound.max_position_ << "  \t" << joint->getName()
        << " current: " << std::fixed << std::setprecision(5) << current_value << std::endl;

    if (out_of_bounds)
      out << MOVEIT_CONSOLE_COLOR_RESET;
  }
}

void RobotState::printDirtyInfo(std::ostream& out) const
{
  out << "  * Dirty Joint Transforms: " << std::endl;
  const std::vector<const JointModel*>& jm = robot_model_->getJointModels();
  for (const JointModel* joint : jm)
    if (joint->getVariableCount() > 0 && dirtyJointTransform(joint))
      out << "    " << joint->getName() << std::endl;
  out << "  * Dirty Link Transforms: " << (dirty_link_transforms_ ? dirty_link_transforms_->getName() : "NULL")
      << std::endl;
  out << "  * Dirty Collision Body Transforms: "
      << (dirty_collision_body_transforms_ ? dirty_collision_body_transforms_->getName() : "NULL") << std::endl;
}

void RobotState::printStateInfo(std::ostream& out) const
{
  out << "Robot State @" << this << std::endl;

  std::size_t n = robot_model_->getVariableCount();
  if (position_)
  {
    out << "  * Position: ";
    for (std::size_t i = 0; i < n; ++i)
      out << position_[i] << " ";
    out << std::endl;
  }
  else
    out << "  * Position: NULL" << std::endl;

  if (velocity_)
  {
    out << "  * Velocity: ";
    for (std::size_t i = 0; i < n; ++i)
      out << velocity_[i] << " ";
    out << std::endl;
  }
  else
    out << "  * Velocity: NULL" << std::endl;

  if (acceleration_)
  {
    out << "  * Acceleration: ";
    for (std::size_t i = 0; i < n; ++i)
      out << acceleration_[i] << " ";
    out << std::endl;
  }
  else
    out << "  * Acceleration: NULL" << std::endl;

  out << "  * Dirty Link Transforms: " << (dirty_link_transforms_ ? dirty_link_transforms_->getName() : "NULL")
      << std::endl;
  out << "  * Dirty Collision Body Transforms: "
      << (dirty_collision_body_transforms_ ? dirty_collision_body_transforms_->getName() : "NULL") << std::endl;

  printTransforms(out);
}

void RobotState::printTransform(const Eigen::Isometry3d& transform, std::ostream& out) const
{
  ASSERT_ISOMETRY(transform)  // unsanitized input, could contain a non-isometry
  Eigen::Quaterniond q(transform.linear());
  out << "T.xyz = [" << transform.translation().x() << ", " << transform.translation().y() << ", "
      << transform.translation().z() << "], Q.xyzw = [" << q.x() << ", " << q.y() << ", " << q.z() << ", " << q.w()
      << "]" << std::endl;
}

void RobotState::printTransforms(std::ostream& out) const
{
  if (!variable_joint_transforms_)
  {
    out << "No transforms computed" << std::endl;
    return;
  }

  out << "Joint transforms:" << std::endl;
  const std::vector<const JointModel*>& jm = robot_model_->getJointModels();
  for (const JointModel* joint : jm)
  {
    out << "  " << joint->getName();
    const int idx = joint->getJointIndex();
    if (dirty_joint_transforms_[idx])
      out << " [dirty]";
    out << ": ";
    printTransform(variable_joint_transforms_[idx], out);
  }

  out << "Link poses:" << std::endl;
  const std::vector<const LinkModel*>& link_model = robot_model_->getLinkModels();
  for (const LinkModel* link : link_model)
  {
    out << "  " << link->getName() << ": ";
    printTransform(global_link_transforms_[link->getLinkIndex()], out);
  }
}

std::string RobotState::getStateTreeString(const std::string& prefix) const
{
  std::stringstream ss;
  ss << "ROBOT: " << robot_model_->getName() << std::endl;
  getStateTreeJointString(ss, robot_model_->getRootJoint(), "   ", true);
  return ss.str();
}

namespace
{
void getPoseString(std::ostream& ss, const Eigen::Isometry3d& pose, const std::string& pfx)
{
  ss.precision(3);
  for (int y = 0; y < 4; ++y)
  {
    ss << pfx;
    for (int x = 0; x < 4; ++x)
    {
      ss << std::setw(8) << pose(y, x) << " ";
    }
    ss << std::endl;
  }
}
}  // namespace

void RobotState::getStateTreeJointString(std::ostream& ss, const JointModel* jm, const std::string& pfx0,
                                         bool last) const
{
  std::string pfx = pfx0 + "+--";

  ss << pfx << "Joint: " << jm->getName() << std::endl;

  pfx = pfx0 + (last ? "   " : "|  ");

  for (std::size_t i = 0; i < jm->getVariableCount(); ++i)
  {
    ss.precision(3);
    ss << pfx << jm->getVariableNames()[i] << std::setw(12) << position_[jm->getFirstVariableIndex() + i] << std::endl;
  }

  const LinkModel* link_model = jm->getChildLinkModel();

  ss << pfx << "Link: " << link_model->getName() << std::endl;
  getPoseString(ss, link_model->getJointOriginTransform(), pfx + "joint_origin:");
  if (variable_joint_transforms_)
  {
    getPoseString(ss, variable_joint_transforms_[jm->getJointIndex()], pfx + "joint_variable:");
    getPoseString(ss, global_link_transforms_[link_model->getLinkIndex()], pfx + "link_global:");
  }

  for (std::vector<const JointModel*>::const_iterator it = link_model->getChildJointModels().begin();
       it != link_model->getChildJointModels().end(); ++it)
    getStateTreeJointString(ss, *it, pfx, it + 1 == link_model->getChildJointModels().end());
}

std::ostream& operator<<(std::ostream& out, const RobotState& s)
{
  s.printStateInfo(out);
  return out;
}

}  // end of namespace core
}  // end of namespace moveit<|MERGE_RESOLUTION|>--- conflicted
+++ resolved
@@ -1107,24 +1107,7 @@
   std::map<std::string, AttachedBody*>::const_iterator jt = attached_body_map_.find(frame_id);
   if (jt != attached_body_map_.end())
   {
-<<<<<<< HEAD
-    const EigenSTL::vector_Isometry3d& tf = jt->second->getGlobalCollisionBodyTransforms();
-    if (tf.empty())
-    {
-      RCLCPP_ERROR(LOGGER, "Attached body '%s' has no geometry associated to it. No transform to return.",
-                   frame_id.c_str());
-      robot_link = nullptr;
-      frame_found = false;
-      return IDENTITY_TRANSFORM;
-    }
-    if (tf.size() > 1)
-      RCLCPP_DEBUG(LOGGER,
-                   "There are multiple geometries associated to attached body '%s'. "
-                   "Returning the transform for the first one.",
-                   frame_id.c_str());
-=======
     const Eigen::Isometry3d& transform = jt->second->getGlobalPose();
->>>>>>> b57628ff
     robot_link = jt->second->getAttachedLink();
     frame_found = true;
     BOOST_VERIFY(checkLinkTransforms());
@@ -1587,15 +1570,8 @@
     std::string error_msg;
     if (!solver->supportsGroup(jmg, &error_msg))
     {
-<<<<<<< HEAD
       RCLCPP_ERROR(LOGGER, "Kinematics solver %s does not support joint group %s.  Error: %s", typeid(*solver).name(),
                    jmg->getName().c_str(), error_msg.c_str());
-=======
-      // skirt around clang-diagnostic-potentially-evaluated-expression
-      const kinematics::KinematicsBase& solver_ref = *solver;
-      ROS_ERROR_NAMED(LOGNAME, "Kinematics solver %s does not support joint group %s.  Error: %s",
-                      typeid(solver_ref).name(), jmg->getName().c_str(), error_msg.c_str());
->>>>>>> b57628ff
       valid_solver = false;
     }
   }
@@ -1674,16 +1650,6 @@
         if (hasAttachedBody(pose_frame))
         {
           const AttachedBody* body = getAttachedBody(pose_frame);
-<<<<<<< HEAD
-          const EigenSTL::vector_Isometry3d& ab_trans = body->getFixedTransforms();
-          if (ab_trans.size() != 1)
-          {
-            RCLCPP_ERROR(LOGGER, "Cannot use an attached body "
-                                 "with multiple geometries as a reference frame.");
-            return false;
-          }
-=======
->>>>>>> b57628ff
           pose_frame = body->getAttachedLinkName();
           pose = pose * body->getPose().inverse();
         }
@@ -1890,15 +1856,6 @@
       if (hasAttachedBody(pose_frame))
       {
         const AttachedBody* body = getAttachedBody(pose_frame);
-<<<<<<< HEAD
-        const EigenSTL::vector_Isometry3d& ab_trans = body->getFixedTransforms();  // valid isometries by contract
-        if (ab_trans.size() != 1)
-        {
-          RCLCPP_ERROR(LOGGER, "Cannot use an attached body with multiple geometries as a reference frame.");
-          return false;
-        }
-=======
->>>>>>> b57628ff
         pose_frame = body->getAttachedLinkName();
         pose = pose * body->getPose().inverse();  // valid isometry
       }
