--- conflicted
+++ resolved
@@ -60,10 +60,4 @@
 int refineContactNormals(const World::ObjectConstPtr& object, CollisionResult& res,
                          double cell_bbx_search_distance = 1.0, double allowed_angle_divergence = 0.0,
                          bool estimate_depth = false, double iso_value = 0.5, double metaball_radius_multiple = 1.5);
-<<<<<<< HEAD
-}  // namespace collision_detection
-
-#endif
-=======
-}
->>>>>>> 1a308e47
+}